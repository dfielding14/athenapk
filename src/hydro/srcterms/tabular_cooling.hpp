//========================================================================================
// AthenaPK - a performance portable block structured AMR astrophysical MHD code.
// Copyright (c) 2021, Athena-Parthenon Collaboration. All rights reserved.
// Licensed under the 3-clause BSD License, see LICENSE file for details
//========================================================================================
//! \file tabular_cooling.hpp
//  \brief Class for defining tabular cooling
#ifndef HYDRO_SRCTERMS_TABULAR_COOLING_HPP_
#define HYDRO_SRCTERMS_TABULAR_COOLING_HPP_

// C++ headers
#include <fstream>   // stringstream
#include <iterator>  // istream_iterator
#include <sstream>   // stringstream
#include <stdexcept> // runtime_error
#include <string>    // string
#include <vector>    // vector

// Parthenon headers
#include <interface/mesh_data.hpp>
#include <interface/variable_pack.hpp>
#include <mesh/domain.hpp>
#include <mesh/meshblock_pack.hpp>
#include <outputs/io_wrapper.hpp>

// AthenaPK headers
#include "../../main.hpp"

#ifdef MPI_PARALLEL
#include <mpi.h>
#endif

namespace cooling {

// Struct to take one RK step using heun's method to compute 2nd and 1st order estimations
// in y1_h and y1_l
struct RK12Stepper {
  template <typename Function>
  static KOKKOS_INLINE_FUNCTION void
  Step(const parthenon::Real t0, const parthenon::Real h, const parthenon::Real y0,
<<<<<<< HEAD
       Function f, parthenon::Real &y1_h, parthenon::Real &y1_l) {
    const parthenon::Real f_t0_y0 = f(t0, y0);
    y1_l = y0 + h * f_t0_y0;                          // 1st order
    y1_h = y0 + h / 2. * (f_t0_y0 + f(t0 + h, y1_l)); // 2nd order
=======
       Function f, parthenon::Real &y1_h, parthenon::Real &y1_l, bool &valid) {
    const parthenon::Real f_t0_y0 = f(t0, y0, valid);
    y1_l = y0 + h * f_t0_y0;                                 // 1st order
    y1_h = y0 + h / 2. * (f_t0_y0 + f(t0 + h, y1_l, valid)); // 2nd order
>>>>>>> 50ddc31e
  }
  static KOKKOS_INLINE_FUNCTION parthenon::Real OptimalStep(const parthenon::Real h,
                                                            const parthenon::Real err,
                                                            const parthenon::Real tol) {
    return 0.95 * h * pow(tol / err, 2);
  }
};

// Struct to take a 5th and 4th order RK step to compute 5th and 4th order estimations in
// y1_h and y1_l
struct RK45Stepper {
  template <typename Function>
  static KOKKOS_INLINE_FUNCTION void
  Step(const parthenon::Real t0, const parthenon::Real h, const parthenon::Real y0,
<<<<<<< HEAD
       Function f, parthenon::Real &y1_h, parthenon::Real &y1_l) {
    const parthenon::Real k1 = h * f(t0, y0);
    const parthenon::Real k2 = h * f(t0 + 1. / 4. * h, y0 + 1. / 4. * k1);
    const parthenon::Real k3 =
        h * f(t0 + 3. / 8. * h, y0 + 3. / 32. * k1 + 9. / 32. * k2);
    const parthenon::Real k4 =
        h * f(t0 + 12. / 13. * h,
              y0 + 1932. / 2197. * k1 - 7200. / 2197. * k2 + 7296. / 2197. * k3);
    const parthenon::Real k5 = h * f(t0 + h, y0 + 439. / 216. * k1 - 8. * k2 +
                                                 3680. / 513. * k3 - 845. / 4104. * k4);
    const parthenon::Real k6 =
        h * f(t0 + 1. / 2. * h, y0 - 8. / 27. * k1 + 2. * k2 - 3544. / 2565. * k3 +
                                    1859. / 4104. * k4 -
                                    11. / 40. * k5); // TODO(forrestglines): Check k2?
=======
       Function f, parthenon::Real &y1_h, parthenon::Real &y1_l, bool &valid) {
    const parthenon::Real k1 = h * f(t0, y0, valid);
    const parthenon::Real k2 = h * f(t0 + 1. / 4. * h, y0 + 1. / 4. * k1, valid);
    const parthenon::Real k3 =
        h * f(t0 + 3. / 8. * h, y0 + 3. / 32. * k1 + 9. / 32. * k2, valid);
    const parthenon::Real k4 =
        h * f(t0 + 12. / 13. * h,
              y0 + 1932. / 2197. * k1 - 7200. / 2197. * k2 + 7296. / 2197. * k3, valid);
    const parthenon::Real k5 =
        h * f(t0 + h,
              y0 + 439. / 216. * k1 - 8. * k2 + 3680. / 513. * k3 - 845. / 4104. * k4,
              valid);
    const parthenon::Real k6 = h * f(t0 + 1. / 2. * h,
                                     y0 - 8. / 27. * k1 + 2. * k2 - 3544. / 2565. * k3 +
                                         1859. / 4104. * k4 - 11. / 40. * k5,
                                     valid); // TODO(forrestglines): Check k2?
>>>>>>> 50ddc31e
    y1_l = y0 + 25. / 216. * k1 + 1408. / 2565. * k3 + 2197. / 4104. * k4 -
           1. / 5. * k5; // 4th order
    y1_h = y0 + 16. / 135. * k1 + 6656. / 12825. * k3 + 28561. / 56430. * k4 -
           9. / 50. * k5 + 2. / 55. * k6; // 5th order
  }
  static KOKKOS_INLINE_FUNCTION parthenon::Real OptimalStep(const parthenon::Real h,
                                                            const parthenon::Real err,
                                                            const parthenon::Real tol) {
    return 0.95 * h * pow(tol / err, 5);
  }
};

class TabularCooling {
 private:
  // Defines uniformly spaced log temperature range of the table
  unsigned int n_temp_;
  parthenon::Real log_temp_start_, log_temp_final_, d_log_temp_;

  // Table of log cooling rates
  // TODO(forrestglines): Make log_lambdas_ explicitly a texture cache array, use CUDA to
  // interpolate directly
  parthenon::ParArray1D<parthenon::Real> log_lambdas_;

  // Some constants
  // mean_molecular_mass*atomic_mass_unit*(adiabatic_index-1)/k_B
  parthenon::Real mu_m_u_gm1_by_k_B_;
  // H_mass_fraction/atomic_mass_unit
  parthenon::Real X_by_m_u_;
  // adiabatic_index -1
  parthenon::Real gm1_;

  // Order of integration
  unsigned int integration_order_;

  // Maximum number of iterations/subcycles
  unsigned int max_iter_;

  // Cooling CFL
  parthenon::Real cooling_time_cfl_;

  // Tolerances
  parthenon::Real d_log_temp_tol_, d_e_tol_;

  // Used for roundoff as subcycle approaches end of timestep
  static constexpr parthenon::Real KEpsilon_ = 1e-12;

  // Interpolate a cooling rate from the table
  static KOKKOS_INLINE_FUNCTION parthenon::Real
  DeDt(const parthenon::Real &e, const parthenon::Real &mu_m_u_gm1_by_k_B,
       const parthenon::Real &n_h2_by_rho, const parthenon::Real &log_temp_start,
       const parthenon::Real &log_temp_final, const parthenon::Real &d_log_temp,
       const unsigned int n_temp,
<<<<<<< HEAD
       const parthenon::ParArray1D<parthenon::Real> &log_lambdas) {
    using namespace parthenon;

=======
       const parthenon::ParArray1D<parthenon::Real> &log_lambdas, bool &valid) {
    using namespace parthenon;

    if (e < 0 || std::isnan(e)) {
      valid = false;
      return 0;
    }

>>>>>>> 50ddc31e
    const Real temp = mu_m_u_gm1_by_k_B * e;
    const Real log_temp = log10(temp);
    Real log_lambda;
    if (log_temp < log_temp_start) {
      // Below table - return 0 or first entry?
      // log_lambda = log_lambdas(0);
      // TODO(forrestglines):Currently, no cooling is implemented above the
      // table. This behavior could be generalized via templates
      return 0;
    } else if (log_temp > log_temp_final) {
      // Above table
      // Return de/dt
      // TODO(forrestglines):Currently free-free cooling is implemented above the
      // table. This behavior could be generalized via templates
      log_lambda = 0.5 * log_temp - 0.5 * log_temp_final + log_lambdas(n_temp - 1);
    } else {
      // Inside table

      // Determine where temp is in the table
      const unsigned int i_temp =
          static_cast<unsigned int>((log_temp - log_temp_start) / d_log_temp);
      const Real log_temp_i = log_temp_start + d_log_temp * i_temp;

      // log_temp should be between log_temps[i_temp] and log_temps[i_temp+1]
      if (log_temp < log_temp_i || log_temp > log_temp_i + d_log_temp) {
        // FIXME exception
      }

      const Real log_lambda_i = log_lambdas(i_temp);
      const Real log_lambda_ip1 = log_lambdas(i_temp + 1);

      // Linearly interpolate lambda at log_temp
      log_lambda = log_lambda_i +
                   (log_temp - log_temp_i) * (log_lambda_ip1 - log_lambda_i) / d_log_temp;
    }
    // Return de/dt
    const Real lambda = pow(10., log_lambda);
    return -lambda * n_h2_by_rho;
  }

 public:
  TabularCooling(parthenon::ParameterInput *pin);

  void SubcyclingFirstOrderSrcTerm(parthenon::MeshData<parthenon::Real> *md,
                                   const parthenon::SimTime &tm) const;

  template <typename RKStepper>
  void SubcyclingSplitSrcTerm(parthenon::MeshData<parthenon::Real> *md,
                              const parthenon::SimTime &tm,
                              const RKStepper rk_stepper) const;

  parthenon::Real EstimateTimeStep(parthenon::MeshData<parthenon::Real> *md) const;

  void TestCoolingTable(parthenon::ParameterInput *pin) const;
};

<<<<<<< HEAD
} // namespace cluster
=======
} // namespace cooling
>>>>>>> 50ddc31e

#endif // HYDRO_SRCTERMS_TABULAR_COOLING_HPP_<|MERGE_RESOLUTION|>--- conflicted
+++ resolved
@@ -38,17 +38,10 @@
   template <typename Function>
   static KOKKOS_INLINE_FUNCTION void
   Step(const parthenon::Real t0, const parthenon::Real h, const parthenon::Real y0,
-<<<<<<< HEAD
-       Function f, parthenon::Real &y1_h, parthenon::Real &y1_l) {
-    const parthenon::Real f_t0_y0 = f(t0, y0);
-    y1_l = y0 + h * f_t0_y0;                          // 1st order
-    y1_h = y0 + h / 2. * (f_t0_y0 + f(t0 + h, y1_l)); // 2nd order
-=======
        Function f, parthenon::Real &y1_h, parthenon::Real &y1_l, bool &valid) {
     const parthenon::Real f_t0_y0 = f(t0, y0, valid);
     y1_l = y0 + h * f_t0_y0;                                 // 1st order
     y1_h = y0 + h / 2. * (f_t0_y0 + f(t0 + h, y1_l, valid)); // 2nd order
->>>>>>> 50ddc31e
   }
   static KOKKOS_INLINE_FUNCTION parthenon::Real OptimalStep(const parthenon::Real h,
                                                             const parthenon::Real err,
@@ -63,22 +56,6 @@
   template <typename Function>
   static KOKKOS_INLINE_FUNCTION void
   Step(const parthenon::Real t0, const parthenon::Real h, const parthenon::Real y0,
-<<<<<<< HEAD
-       Function f, parthenon::Real &y1_h, parthenon::Real &y1_l) {
-    const parthenon::Real k1 = h * f(t0, y0);
-    const parthenon::Real k2 = h * f(t0 + 1. / 4. * h, y0 + 1. / 4. * k1);
-    const parthenon::Real k3 =
-        h * f(t0 + 3. / 8. * h, y0 + 3. / 32. * k1 + 9. / 32. * k2);
-    const parthenon::Real k4 =
-        h * f(t0 + 12. / 13. * h,
-              y0 + 1932. / 2197. * k1 - 7200. / 2197. * k2 + 7296. / 2197. * k3);
-    const parthenon::Real k5 = h * f(t0 + h, y0 + 439. / 216. * k1 - 8. * k2 +
-                                                 3680. / 513. * k3 - 845. / 4104. * k4);
-    const parthenon::Real k6 =
-        h * f(t0 + 1. / 2. * h, y0 - 8. / 27. * k1 + 2. * k2 - 3544. / 2565. * k3 +
-                                    1859. / 4104. * k4 -
-                                    11. / 40. * k5); // TODO(forrestglines): Check k2?
-=======
        Function f, parthenon::Real &y1_h, parthenon::Real &y1_l, bool &valid) {
     const parthenon::Real k1 = h * f(t0, y0, valid);
     const parthenon::Real k2 = h * f(t0 + 1. / 4. * h, y0 + 1. / 4. * k1, valid);
@@ -95,7 +72,6 @@
                                      y0 - 8. / 27. * k1 + 2. * k2 - 3544. / 2565. * k3 +
                                          1859. / 4104. * k4 - 11. / 40. * k5,
                                      valid); // TODO(forrestglines): Check k2?
->>>>>>> 50ddc31e
     y1_l = y0 + 25. / 216. * k1 + 1408. / 2565. * k3 + 2197. / 4104. * k4 -
            1. / 5. * k5; // 4th order
     y1_h = y0 + 16. / 135. * k1 + 6656. / 12825. * k3 + 28561. / 56430. * k4 -
@@ -148,11 +124,6 @@
        const parthenon::Real &n_h2_by_rho, const parthenon::Real &log_temp_start,
        const parthenon::Real &log_temp_final, const parthenon::Real &d_log_temp,
        const unsigned int n_temp,
-<<<<<<< HEAD
-       const parthenon::ParArray1D<parthenon::Real> &log_lambdas) {
-    using namespace parthenon;
-
-=======
        const parthenon::ParArray1D<parthenon::Real> &log_lambdas, bool &valid) {
     using namespace parthenon;
 
@@ -161,7 +132,6 @@
       return 0;
     }
 
->>>>>>> 50ddc31e
     const Real temp = mu_m_u_gm1_by_k_B * e;
     const Real log_temp = log10(temp);
     Real log_lambda;
@@ -218,10 +188,6 @@
   void TestCoolingTable(parthenon::ParameterInput *pin) const;
 };
 
-<<<<<<< HEAD
-} // namespace cluster
-=======
 } // namespace cooling
->>>>>>> 50ddc31e
 
 #endif // HYDRO_SRCTERMS_TABULAR_COOLING_HPP_