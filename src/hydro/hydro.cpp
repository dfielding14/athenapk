--- conflicted
+++ resolved
@@ -344,15 +344,12 @@
   cons_labels[IM2] = "MomentumDensity2";
   cons_labels[IM3] = "MomentumDensity3";
   cons_labels[IEN] = "TotalEnergyDensity";
-<<<<<<< HEAD
   if (fluid == Fluid::glmmhd) {
     cons_labels[IB1] = "MagneticField1";
     cons_labels[IB2] = "MagneticField2";
     cons_labels[IB3] = "MagneticField3";
     cons_labels[IPS] = "MagneticPhi";
   }
-=======
->>>>>>> 50ddc31e
   Metadata m(
       {Metadata::Cell, Metadata::Independent, Metadata::FillGhost, Metadata::WithFluxes},
       std::vector<int>({nhydro}), cons_labels);
@@ -366,15 +363,12 @@
   prim_labels[IV2] = "Velocity2";
   prim_labels[IV3] = "Velocity3";
   prim_labels[IPR] = "Pressure";
-<<<<<<< HEAD
   if (fluid == Fluid::glmmhd) {
     prim_labels[IB1] = "MagneticField1";
     prim_labels[IB2] = "MagneticField2";
     prim_labels[IB3] = "MagneticField3";
     prim_labels[IPS] = "MagneticPhi";
   }
-=======
->>>>>>> 50ddc31e
   m = Metadata({Metadata::Cell, Metadata::Derived}, std::vector<int>({nhydro}),
                prim_labels);
   pkg->AddField(field_name, m);
