//========================================================================================
// AthenaPK - a performance portable block structured AMR astrophysical MHD code.
// Copyright (c) 2020-2021, Athena-Parthenon Collaboration. All rights reserved.
// Licensed under the BSD 3-Clause License (the "LICENSE").
//========================================================================================

#include <limits>
#include <memory>
#include <string>
#include <vector>

// Parthenon headers
#include <parthenon/package.hpp>

// AthenaPK headers
#include "../eos/adiabatic_glmmhd.hpp"
#include "../eos/adiabatic_hydro.hpp"
#include "../main.hpp"
#include "../pgen/pgen.hpp"
#include "../recon/dc_simple.hpp"
#include "../recon/limo3_simple.hpp"
#include "../recon/plm_simple.hpp"
#include "../recon/ppm_simple.hpp"
#include "../recon/weno3_simple.hpp"
#include "../recon/wenoz_simple.hpp"
#include "../refinement/refinement.hpp"
#include "../units.hpp"
#include "defs.hpp"
#include "diffusion/diffusion.hpp"
#include "glmmhd/glmmhd.hpp"
#include "hydro.hpp"
#include "outputs/outputs.hpp"
#include "rsolvers/rsolvers.hpp"
#include "srcterms/tabular_cooling.hpp"
#include "utils/error_checking.hpp"

using namespace parthenon::package::prelude;

// *************************************************//
// define the "physics" package Hydro, which  *//
// includes defining various functions that control*//
// how parthenon functions and any tasks needed to *//
// implement the "physics"                         *//
// *************************************************//

namespace Hydro {

using cooling::TabularCooling;
using parthenon::HistoryOutputVar;

parthenon::Packages_t ProcessPackages(std::unique_ptr<ParameterInput> &pin) {
  parthenon::Packages_t packages;
  packages.Add(Hydro::Initialize(pin.get()));
  return packages;
}

template <Hst hst, int idx = -1>
Real HydroHst(MeshData<Real> *md) {
  auto hydro_pkg = md->GetBlockData(0)->GetBlockPointer()->packages.Get("Hydro");

  const auto &cons_pack = md->PackVariables(std::vector<std::string>{"cons"});
  const bool three_d = cons_pack.GetNdim() == 3;

  IndexRange ib = md->GetBlockData(0)->GetBoundsI(IndexDomain::interior);
  IndexRange jb = md->GetBlockData(0)->GetBoundsJ(IndexDomain::interior);
  IndexRange kb = md->GetBlockData(0)->GetBoundsK(IndexDomain::interior);

  Real sum = 0.0;

  // Sanity checks
  if ((hst == Hst::idx) && (idx < 0)) {
    PARTHENON_FAIL("Idx based hst output needs index >= 0");
  }
  Kokkos::parallel_reduce(
      "HydroHst",
      Kokkos::MDRangePolicy<Kokkos::Rank<4>>(
          DevExecSpace(), {0, kb.s, jb.s, ib.s},
          {cons_pack.GetDim(5), kb.e + 1, jb.e + 1, ib.e + 1},
          {1, 1, 1, ib.e + 1 - ib.s}),
      KOKKOS_LAMBDA(const int b, const int k, const int j, const int i, Real &lsum) {
        const auto &cons = cons_pack(b);
        const auto &coords = cons_pack.GetCoords(b);

        if (hst == Hst::idx) {
          lsum += cons(idx, k, j, i) * coords.CellVolume(k, j, i);
        } else if (hst == Hst::ekin) {
          lsum += 0.5 / cons(IDN, k, j, i) *
                  (SQR(cons(IM1, k, j, i)) + SQR(cons(IM2, k, j, i)) +
                   SQR(cons(IM3, k, j, i))) *
                  coords.CellVolume(k, j, i);
        } else if (hst == Hst::emag) {
          lsum += 0.5 *
                  (SQR(cons(IB1, k, j, i)) + SQR(cons(IB2, k, j, i)) +
                   SQR(cons(IB3, k, j, i))) *
                  coords.CellVolume(k, j, i);
          // relative divergence of B error, i.e., L * |div(B)| / |B|
        } else if (hst == Hst::divb) {
          Real divb =
              (cons(IB1, k, j, i + 1) - cons(IB1, k, j, i - 1)) / coords.Dxc<1>(k, j, i) +
              (cons(IB2, k, j + 1, i) - cons(IB2, k, j - 1, i)) / coords.Dxc<2>(k, j, i);
          if (three_d) {
            divb += (cons(IB3, k + 1, j, i) - cons(IB3, k - 1, j, i)) /
                    coords.Dxc<3>(k, j, i);
          }
<<<<<<< HEAD

          Real abs_b = std::sqrt(SQR(cons(IB1, k, j, i)) + SQR(cons(IB2, k, j, i)) +
                                 SQR(cons(IB3, k, j, i)));

          lsum += (abs_b != 0) ? 0.5 *
                                     (std::sqrt(SQR(coords.Dx(X1DIR, k, j, i)) +
                                                SQR(coords.Dx(X2DIR, k, j, i)) +
                                                SQR(coords.Dx(X3DIR, k, j, i)))) *
                                     std::abs(divb) / abs_b * coords.Volume(k, j, i)
                               : 0; // Add zero when abs_b ==0
=======
          lsum += 0.5 *
                  (std::sqrt(SQR(coords.Dxc<1>(k, j, i)) + SQR(coords.Dxc<2>(k, j, i)) +
                             SQR(coords.Dxc<3>(k, j, i)))) *
                  std::abs(divb) /
                  std::sqrt(SQR(cons(IB1, k, j, i)) + SQR(cons(IB2, k, j, i)) +
                            SQR(cons(IB3, k, j, i))) *
                  coords.CellVolume(k, j, i);
>>>>>>> ca22b732
        }
      },
      sum);

  return sum;
}

// TOOD(pgrete) check is we can enlist this with FillDerived directly
// this is the package registered function to fill derived, here, convert the
// conserved variables to primitives
template <class T>
void ConsToPrim(MeshData<Real> *md) {
  const auto &eos =
      md->GetBlockData(0)->GetBlockPointer()->packages.Get("Hydro")->Param<T>("eos");
  eos.ConservedToPrimitive(md);
}

// Add unsplit sources, i.e., source that are integrated in all stages of the
// explicit integration scheme.
// Note 1: Given that the sources are integrated in an unsplit manner, ensure
// that potential timestep constrains are also properly enforced when the
// respective source in active.
// Note 2: Directly update the "cons" variables based on the "prim" variables
// as the "cons" variables have already been updated when this function is called.
TaskStatus AddUnsplitSources(MeshData<Real> *md, const SimTime &tm, const Real beta_dt) {
  auto hydro_pkg = md->GetBlockData(0)->GetBlockPointer()->packages.Get("Hydro");

  if (hydro_pkg->Param<Fluid>("fluid") == Fluid::glmmhd) {
    hydro_pkg->Param<GLMMHD::SourceFun_t>("glmmhd_source")(md, beta_dt);
  }
  if (ProblemSourceUnsplit != nullptr) {
    ProblemSourceUnsplit(md, tm, beta_dt);
  }

  return TaskStatus::complete;
}

TaskStatus AddSplitSourcesFirstOrder(MeshData<Real> *md, const SimTime &tm) {
  auto hydro_pkg = md->GetBlockData(0)->GetBlockPointer()->packages.Get("Hydro");

  const auto &enable_cooling = hydro_pkg->Param<Cooling>("enable_cooling");

  if (enable_cooling == Cooling::tabular) {
    const TabularCooling &tabular_cooling =
        hydro_pkg->Param<TabularCooling>("tabular_cooling");

    tabular_cooling.SrcTerm(md, tm.dt);
  }
  if (ProblemSourceFirstOrder != nullptr) {
    ProblemSourceFirstOrder(md, tm, tm.dt);
  }
  return TaskStatus::complete;
}

TaskStatus AddSplitSourcesStrang(MeshData<Real> *md, const SimTime &tm) {
  // auto hydro_pkg = md->GetBlockData(0)->GetBlockPointer()->packages.Get("Hydro");

  // const auto &enable_cooling = hydro_pkg->Param<Cooling>("enable_cooling");

  // if (enable_cooling == Cooling::tabular) {
  //   const TabularCooling &tabular_cooling =
  //       hydro_pkg->Param<TabularCooling>("tabular_cooling");

  //   tabular_cooling.SrcTerm(md, 0.5 * tm.dt);
  // }

  if (ProblemSourceStrangSplit != nullptr) {
    ProblemSourceStrangSplit(md, tm, tm.dt);
  }
  return TaskStatus::complete;
}

std::shared_ptr<StateDescriptor> Initialize(ParameterInput *pin) {
  auto pkg = std::make_shared<StateDescriptor>("Hydro");

  Real cfl = pin->GetOrAddReal("parthenon/time", "cfl", 0.3);
  pkg->AddParam<>("cfl", cfl);

  bool pack_in_one = pin->GetOrAddBoolean("parthenon/mesh", "pack_in_one", true);
  pkg->AddParam<>("pack_in_one", pack_in_one);

  const auto fluid_str = pin->GetOrAddString("hydro", "fluid", "euler");
  auto fluid = Fluid::undefined;
  bool calc_c_h = false; // calculate hyperbolic divergence cleaning speed
  int nhydro = -1;

  if (fluid_str == "euler") {
    fluid = Fluid::euler;
    nhydro = GetNVars<Fluid::euler>();
  } else if (fluid_str == "glmmhd") {
    fluid = Fluid::glmmhd;
    nhydro = GetNVars<Fluid::glmmhd>();
    // TODO(pgrete) reeval default value based on testing
    auto glmmhd_source_str =
        pin->GetOrAddString("hydro", "glmmhd_source", "dedner_plain");
    if (glmmhd_source_str == "dedner_plain") {
      pkg->AddParam<GLMMHD::SourceFun_t>("glmmhd_source", GLMMHD::DednerSource<false>);
    } else if (glmmhd_source_str == "dedner_extended") {
      pkg->AddParam<GLMMHD::SourceFun_t>("glmmhd_source", GLMMHD::DednerSource<true>);
    } else {
      PARTHENON_FAIL("AthenaPK hydro: Unknown glmmhd_source");
    }
    // ratio of diffusive to advective timescale of the divergence cleaning
    auto glmmhd_alpha = pin->GetOrAddReal("hydro", "glmmhd_alpha", 0.1);
    pkg->AddParam<Real>("glmmhd_alpha", glmmhd_alpha);
    calc_c_h = true;
    pkg->AddParam<Real>("c_h", 0.0, true); // hyperbolic divergence cleaning speed
    // global minimum dx (used to calc c_h)
    pkg->AddParam<Real>("mindx", std::numeric_limits<Real>::max(), true);
    // hyperbolic timestep constraint
    pkg->AddParam<Real>("dt_hyp", std::numeric_limits<Real>::max(), true);
  } else {
    PARTHENON_FAIL("AthenaPK hydro: Unknown fluid method.");
  }
  pkg->AddParam<>("fluid", fluid);
  pkg->AddParam<>("nhydro", nhydro);
  pkg->AddParam<>("calc_c_h", calc_c_h);

  const auto recon_str = pin->GetString("hydro", "reconstruction");
  int recon_need_nghost = 3; // largest number for the choices below
  auto recon = Reconstruction::undefined;
  if (recon_str == "dc") {
    recon = Reconstruction::dc;
    recon_need_nghost = 1;
  } else if (recon_str == "plm") {
    recon = Reconstruction::plm;
    recon_need_nghost = 2;
  } else if (recon_str == "ppm") {
    recon = Reconstruction::ppm;
    recon_need_nghost = 3;
  } else if (recon_str == "limo3") {
    recon = Reconstruction::limo3;
    recon_need_nghost = 2;
  } else if (recon_str == "weno3") {
    recon = Reconstruction::weno3;
    recon_need_nghost = 2;
  } else if (recon_str == "wenoz") {
    recon = Reconstruction::wenoz;
    recon_need_nghost = 3;
  } else {
    PARTHENON_FAIL("AthenaPK hydro: Unknown reconstruction method.");
  }
  // Adding recon independently of flux function pointer as it's used in 3D flux func.
  pkg->AddParam<>("reconstruction", recon);

  // Use hyperbolic timestep constraint by default
  bool calc_dt_hyp = true;
  const auto riemann_str = pin->GetString("hydro", "riemann");
  auto riemann = RiemannSolver::undefined;
  if (riemann_str == "llf") {
    riemann = RiemannSolver::llf;
    PARTHENON_REQUIRE(recon == Reconstruction::dc,
                      "LLF Riemann solver only implemented with DC reconstruction.")
  } else if (riemann_str == "hlle") {
    riemann = RiemannSolver::hlle;
  } else if (riemann_str == "hllc") {
    riemann = RiemannSolver::hllc;
  } else if (riemann_str == "hlld") {
    riemann = RiemannSolver::hlld;
  } else if (riemann_str == "none") {
    riemann = RiemannSolver::none;
    // If hyperbolic fluxes are disabled, there's no restriction from those
    // on the timestep
    calc_dt_hyp = false;
    PARTHENON_REQUIRE(recon == Reconstruction::dc,
                      "Disabling hyperbolic fluxes via 'none' Riemann solver only "
                      "supported in comination with DC reconstruction.")
  } else {
    PARTHENON_FAIL("AthenaPK hydro: Unknown riemann solver.");
  }
  pkg->AddParam<>("riemann", riemann);

  // Set calculation of hyperbolic timestep. Input file option takes precedence.
  if (pin->DoesParameterExist("hydro", "calc_dt_hyp")) {
    calc_dt_hyp = pin->GetBoolean("hydro", "calc_dt_hyp");
  }
  pkg->AddParam<>("calc_dt_hyp", calc_dt_hyp);

  // Maximum dt. Useful for debugging.
  const auto max_dt = pin->GetOrAddReal("hydro", "max_dt", -1.0);
  pkg->AddParam<>("max_dt", max_dt);

  // Map contaning all compiled in flux functions
  std::map<std::tuple<Fluid, Reconstruction, RiemannSolver>, FluxFun_t *>
      flux_functions{};
  // TODO(?) The following line could potentially be set by configure-time options
  // so that the resulting binary can only contain a subset of included flux functions
  // to reduce size.
  add_flux_fun<Fluid::euler, Reconstruction::dc, RiemannSolver::hlle>(flux_functions);
  add_flux_fun<Fluid::euler, Reconstruction::dc, RiemannSolver::none>(flux_functions);
  add_flux_fun<Fluid::euler, Reconstruction::plm, RiemannSolver::hlle>(flux_functions);
  add_flux_fun<Fluid::euler, Reconstruction::ppm, RiemannSolver::hlle>(flux_functions);
  add_flux_fun<Fluid::euler, Reconstruction::weno3, RiemannSolver::hlle>(flux_functions);
  add_flux_fun<Fluid::euler, Reconstruction::limo3, RiemannSolver::hlle>(flux_functions);
  add_flux_fun<Fluid::euler, Reconstruction::wenoz, RiemannSolver::hlle>(flux_functions);
  add_flux_fun<Fluid::euler, Reconstruction::dc, RiemannSolver::hllc>(flux_functions);
  add_flux_fun<Fluid::euler, Reconstruction::plm, RiemannSolver::hllc>(flux_functions);
  add_flux_fun<Fluid::euler, Reconstruction::ppm, RiemannSolver::hllc>(flux_functions);
  add_flux_fun<Fluid::euler, Reconstruction::weno3, RiemannSolver::hllc>(flux_functions);
  add_flux_fun<Fluid::euler, Reconstruction::limo3, RiemannSolver::hllc>(flux_functions);
  add_flux_fun<Fluid::euler, Reconstruction::wenoz, RiemannSolver::hllc>(flux_functions);
  add_flux_fun<Fluid::glmmhd, Reconstruction::dc, RiemannSolver::hlle>(flux_functions);
  add_flux_fun<Fluid::glmmhd, Reconstruction::dc, RiemannSolver::none>(flux_functions);
  add_flux_fun<Fluid::glmmhd, Reconstruction::plm, RiemannSolver::hlle>(flux_functions);
  add_flux_fun<Fluid::glmmhd, Reconstruction::ppm, RiemannSolver::hlle>(flux_functions);
  add_flux_fun<Fluid::glmmhd, Reconstruction::weno3, RiemannSolver::hlle>(flux_functions);
  add_flux_fun<Fluid::glmmhd, Reconstruction::limo3, RiemannSolver::hlle>(flux_functions);
  add_flux_fun<Fluid::glmmhd, Reconstruction::wenoz, RiemannSolver::hlle>(flux_functions);
  add_flux_fun<Fluid::glmmhd, Reconstruction::dc, RiemannSolver::hlld>(flux_functions);
  add_flux_fun<Fluid::glmmhd, Reconstruction::plm, RiemannSolver::hlld>(flux_functions);
  add_flux_fun<Fluid::glmmhd, Reconstruction::ppm, RiemannSolver::hlld>(flux_functions);
  add_flux_fun<Fluid::glmmhd, Reconstruction::weno3, RiemannSolver::hlld>(flux_functions);
  add_flux_fun<Fluid::glmmhd, Reconstruction::limo3, RiemannSolver::hlld>(flux_functions);
  add_flux_fun<Fluid::glmmhd, Reconstruction::wenoz, RiemannSolver::hlld>(flux_functions);
  // Add first order recon with LLF fluxes (implemented for testing as tight loop)
  flux_functions[std::make_tuple(Fluid::euler, Reconstruction::dc, RiemannSolver::llf)] =
      Hydro::CalculateFluxesTight<Fluid::euler>;
  flux_functions[std::make_tuple(Fluid::glmmhd, Reconstruction::dc, RiemannSolver::llf)] =
      Hydro::CalculateFluxesTight<Fluid::glmmhd>;

  // flux used in all stages expect the first. First stage is set below based on integr.
  FluxFun_t *flux_other_stage = nullptr;
  flux_other_stage = flux_functions.at(std::make_tuple(fluid, recon, riemann));

  parthenon::HstVar_list hst_vars = {};
  hst_vars.emplace_back(HistoryOutputVar(parthenon::UserHistoryOperation::sum,
                                         HydroHst<Hst::idx, IDN>, "mass"));
  hst_vars.emplace_back(HistoryOutputVar(parthenon::UserHistoryOperation::sum,
                                         HydroHst<Hst::idx, IM1>, "1-mom"));
  hst_vars.emplace_back(HistoryOutputVar(parthenon::UserHistoryOperation::sum,
                                         HydroHst<Hst::idx, IM2>, "2-mom"));
  hst_vars.emplace_back(HistoryOutputVar(parthenon::UserHistoryOperation::sum,
                                         HydroHst<Hst::idx, IM3>, "3-mom"));
  hst_vars.emplace_back(
      HistoryOutputVar(parthenon::UserHistoryOperation::sum, HydroHst<Hst::ekin>, "KE"));
  hst_vars.emplace_back(HistoryOutputVar(parthenon::UserHistoryOperation::sum,
                                         HydroHst<Hst::idx, IEN>, "tot-E"));
  if (fluid == Fluid::glmmhd) {
    hst_vars.emplace_back(HistoryOutputVar(parthenon::UserHistoryOperation::sum,
                                           HydroHst<Hst::emag>, "ME"));
    hst_vars.emplace_back(HistoryOutputVar(parthenon::UserHistoryOperation::sum,
                                           HydroHst<Hst::divb>, "relDivB"));
  }
  pkg->AddParam<>(parthenon::hist_param_key, hst_vars, true);

  // not using GetOrAdd here until there's a reasonable default
  const auto nghost = pin->GetInteger("parthenon/mesh", "nghost");
  if (nghost < recon_need_nghost) {
    PARTHENON_FAIL("AthenaPK hydro: Need more ghost zones for chosen reconstruction.");
  }

  const auto integrator_str = pin->GetString("parthenon/time", "integrator");
  auto integrator = Integrator::undefined;
  FluxFun_t *flux_first_stage = flux_other_stage;

  if (integrator_str == "rk1") {
    integrator = Integrator::rk1;
  } else if (integrator_str == "rk2") {
    integrator = Integrator::rk2;
  } else if (integrator_str == "rk3") {
    integrator = Integrator::rk3;
  } else if (integrator_str == "vl2") {
    integrator = Integrator::vl2;
    // override first stage (predictor) to first order
    flux_first_stage =
        flux_functions.at(std::make_tuple(fluid, Reconstruction::dc, riemann));
  }
  pkg->AddParam<>("integrator", integrator);
  pkg->AddParam<FluxFun_t *>("flux_first_stage", flux_first_stage);
  pkg->AddParam<FluxFun_t *>("flux_other_stage", flux_other_stage);

  auto first_order_flux_correct =
      pin->GetOrAddBoolean("hydro", "first_order_flux_correct", false);
  if (first_order_flux_correct && integrator != Integrator::vl2) {
    PARTHENON_FAIL("Please use 'vl2' integrator with first order flux correction. Other "
                   "integrators have not been tested.")
  }
  pkg->AddParam<>("first_order_flux_correct", first_order_flux_correct);
  if (first_order_flux_correct) {
    if (fluid == Fluid::euler) {
      pkg->AddParam<FirstOrderFluxCorrectFun_t *>("first_order_flux_correct_fun",
                                                  FirstOrderFluxCorrect<Fluid::euler>);
    } else if (fluid == Fluid::glmmhd) {
      pkg->AddParam<FirstOrderFluxCorrectFun_t *>("first_order_flux_correct_fun",
                                                  FirstOrderFluxCorrect<Fluid::glmmhd>);
    }
  }

  if (pin->DoesBlockExist("units")) {
    Units units(pin, pkg);
  }

  auto eos_str = pin->GetString("hydro", "eos");
  if (eos_str == "adiabatic") {
    Real gamma = pin->GetReal("hydro", "gamma");
    pkg->AddParam<>("AdiabaticIndex", gamma);

    if (pin->DoesParameterExist("hydro", "He_mass_fraction") &&
        pkg->AllParams().hasKey("units")) {
      auto units = pkg->Param<Units>("units");
      const auto He_mass_fraction = pin->GetReal("hydro", "He_mass_fraction");
      const auto mu = 1 / (He_mass_fraction * 3. / 4. + (1 - He_mass_fraction) * 2);
      pkg->AddParam<>("mbar_over_kb",
                      mu * units.atomic_mass_unit() / units.k_boltzmann());
    }

    // By default disable floors by setting a negative value
    Real dfloor = pin->GetOrAddReal("hydro", "dfloor", -1.0);
    Real pfloor = pin->GetOrAddReal("hydro", "pfloor", -1.0);
    Real Tfloor = pin->GetOrAddReal("hydro", "Tfloor", -1.0);
    Real efloor = Tfloor;
    if (efloor > 0.0) {
      if (!pkg->AllParams().hasKey("mbar_over_kb")) {
        PARTHENON_FAIL("Temperature floor requires units and gas composition. "
                       "Either set a 'units' block and the 'hydro/He_mass_fraction' in "
                       "input file or use a pressure floor "
                       "(defined code units) instead.");
      }
      auto mbar_over_kb = pkg->Param<Real>("mbar_over_kb");
      efloor = Tfloor / mbar_over_kb / (gamma - 1.0);
    }

    auto conduction = Conduction::none;
    auto conduction_str = pin->GetOrAddString("diffusion", "conduction", "none");
    if (conduction_str == "spitzer") {
      if (!pkg->AllParams().hasKey("mbar_over_kb")) {
        PARTHENON_FAIL("Spitzer thermal conduction requires units and gas composition. "
                       "Please set a 'units' block and the 'hydro/He_mass_fraction' in "
                       "the input file.");
      }
      conduction = Conduction::spitzer;

      Real spitzer_coeff =
          pin->GetOrAddReal("diffusion", "spitzer_cond_in_erg_by_s_K_cm", 4.6e-7);
      // Convert to code units. No temp conversion as [T_phys] = [T_code].
      auto units = pkg->Param<Units>("units");
      spitzer_coeff *= units.erg() / (units.s() * units.cm());

      auto mbar_over_kb = pkg->Param<Real>("mbar_over_kb");
      auto thermal_diff = ThermalDiffusivity(conduction, spitzer_coeff, mbar_over_kb);
      pkg->AddParam<>("thermal_diff", thermal_diff);

    } else if (conduction_str == "thermal_diff") {
      conduction = Conduction::thermal_diff;
      Real thermal_diff_coeff_code = pin->GetReal("diffusion", "thermal_diff_coeff_code");
      auto thermal_diff = ThermalDiffusivity(conduction, thermal_diff_coeff_code, 0.0);
      pkg->AddParam<>("thermal_diff", thermal_diff);

    } else if (conduction_str != "none") {
      PARTHENON_FAIL(
          "AthenaPK unknown conduction method. Options are: spitzer, thermal_diff");
    }
    pkg->AddParam<>("conduction", conduction);

    if (fluid == Fluid::euler) {
      AdiabaticHydroEOS eos(pfloor, dfloor, efloor, gamma);
      pkg->AddParam<>("eos", eos);
      pkg->FillDerivedMesh = ConsToPrim<AdiabaticHydroEOS>;
      pkg->EstimateTimestepMesh = EstimateTimestep<Fluid::euler>;
    } else if (fluid == Fluid::glmmhd) {
      AdiabaticGLMMHDEOS eos(pfloor, dfloor, efloor, gamma);
      pkg->AddParam<>("eos", eos);
      pkg->FillDerivedMesh = ConsToPrim<AdiabaticGLMMHDEOS>;
      pkg->EstimateTimestepMesh = EstimateTimestep<Fluid::glmmhd>;
    }
  } else {
    PARTHENON_FAIL("AthenaPK hydro: Unknown EOS");
  }

  /************************************************************
   * Read Tabular Cooling
   ************************************************************/

  const auto enable_cooling_str =
      pin->GetOrAddString("cooling", "enable_cooling", "none");

  auto cooling = Cooling::none;
  if (enable_cooling_str == "tabular") {
    cooling = Cooling::tabular;
  } else if (enable_cooling_str != "none") {
    PARTHENON_FAIL("AthenaPK hydro: Unknown cooling string. Supported options are "
                   "'none' and 'tabular'");
  }
  pkg->AddParam<>("enable_cooling", cooling);

  if (cooling == Cooling::tabular) {
    TabularCooling tabular_cooling(pin);
    pkg->AddParam<>("tabular_cooling", tabular_cooling);
  }

  auto scratch_level = pin->GetOrAddInteger("hydro", "scratch_level", 0);
  pkg->AddParam("scratch_level", scratch_level);

  auto nscalars = pin->GetOrAddInteger("hydro", "nscalars", 0);
  pkg->AddParam("nscalars", nscalars);

  std::vector<std::string> cons_labels(nhydro);
  cons_labels[IDN] = "Density";
  cons_labels[IM1] = "MomentumDensity1";
  cons_labels[IM2] = "MomentumDensity2";
  cons_labels[IM3] = "MomentumDensity3";
  cons_labels[IEN] = "TotalEnergyDensity";
  if (fluid == Fluid::glmmhd) {
    cons_labels[IB1] = "MagneticField1";
    cons_labels[IB2] = "MagneticField2";
    cons_labels[IB3] = "MagneticField3";
    cons_labels[IPS] = "MagneticPhi";
  }

  // TODO(pgrete) check if this could be "one-copy" for two stage SSP integrators
  std::vector<std::string> prim_labels(nhydro);
  prim_labels[IDN] = "Density";
  prim_labels[IV1] = "Velocity1";
  prim_labels[IV2] = "Velocity2";
  prim_labels[IV3] = "Velocity3";
  prim_labels[IPR] = "Pressure";
  if (fluid == Fluid::glmmhd) {
    prim_labels[IB1] = "MagneticField1";
    prim_labels[IB2] = "MagneticField2";
    prim_labels[IB3] = "MagneticField3";
    prim_labels[IPS] = "MagneticPhi";
  }
  for (auto i = 0; i < nscalars; i++) {
    cons_labels.emplace_back("Scalar_" + std::to_string(i));
    prim_labels.emplace_back("Scalar_" + std::to_string(i));
  }

  Metadata m(
      {Metadata::Cell, Metadata::Independent, Metadata::FillGhost, Metadata::WithFluxes},
      std::vector<int>({nhydro + nscalars}), cons_labels);
  pkg->AddField("cons", m);

  m = Metadata({Metadata::Cell, Metadata::Derived}, std::vector<int>({nhydro + nscalars}),
               prim_labels);
  pkg->AddField("prim", m);

  const auto refine_str = pin->GetOrAddString("refinement", "type", "unset");
  if (refine_str == "pressure_gradient") {
    pkg->CheckRefinementBlock = refinement::gradient::PressureGradient;
    const auto thr = pin->GetOrAddReal("refinement", "threshold_pressure_gradient", 0.0);
    PARTHENON_REQUIRE(thr > 0.,
                      "Make sure to set refinement/threshold_pressure_gradient >0.");
    pkg->AddParam<Real>("refinement/threshold_pressure_gradient", thr);
  } else if (refine_str == "xyvelocity_gradient") {
    pkg->CheckRefinementBlock = refinement::gradient::VelocityGradient;
    const auto thr =
        pin->GetOrAddReal("refinement", "threshold_xyvelocity_gradient", 0.0);
    PARTHENON_REQUIRE(thr > 0.,
                      "Make sure to set refinement/threshold_xyvelocity_gradient >0.");
    pkg->AddParam<Real>("refinement/threshold_xyvelocity_gradient", thr);
  } else if (refine_str == "maxdensity") {
    pkg->CheckRefinementBlock = refinement::other::MaxDensity;
    const auto deref_below =
        pin->GetOrAddReal("refinement", "maxdensity_deref_below", 0.0);
    const auto refine_above =
        pin->GetOrAddReal("refinement", "maxdensity_refine_above", 0.0);
    PARTHENON_REQUIRE(deref_below > 0.,
                      "Make sure to set refinement/maxdensity_deref_below > 0.");
    PARTHENON_REQUIRE(refine_above > 0.,
                      "Make sure to set refinement/maxdensity_refine_above > 0.");
    PARTHENON_REQUIRE(deref_below < refine_above,
                      "Make sure to set refinement/maxdensity_deref_below < "
                      "refinement/maxdensity_refine_above");
    pkg->AddParam<Real>("refinement/maxdensity_deref_below", deref_below);
    pkg->AddParam<Real>("refinement/maxdensity_refine_above", refine_above);
  } else if (refine_str == "user") {
    pkg->CheckRefinementBlock = Hydro::ProblemCheckRefinementBlock;
  }

  if (ProblemInitPackageData != nullptr) {
    ProblemInitPackageData(pin, pkg.get());
  }

  return pkg;
}

template <Fluid fluid>
Real EstimateHyperbolicTimestep(MeshData<Real> *md) {
  // get to package via first block in Meshdata (which exists by construction)
  auto hydro_pkg = md->GetBlockData(0)->GetBlockPointer()->packages.Get("Hydro");
  const auto &cfl_hyp = hydro_pkg->Param<Real>("cfl");
  const auto &prim_pack = md->PackVariables(std::vector<std::string>{"prim"});
  const auto &eos_ =
      hydro_pkg->Param<typename std::conditional<fluid == Fluid::euler, AdiabaticHydroEOS,
                                                 AdiabaticGLMMHDEOS>::type>("eos");

  IndexRange ib = md->GetBlockData(0)->GetBoundsI(IndexDomain::interior);
  IndexRange jb = md->GetBlockData(0)->GetBoundsJ(IndexDomain::interior);
  IndexRange kb = md->GetBlockData(0)->GetBoundsK(IndexDomain::interior);

  Real min_dt_hyperbolic = std::numeric_limits<Real>::max();

  const auto ndim_ = prim_pack.GetNdim();
  Kokkos::parallel_reduce(
      "EstimateHyperbolicTimestep",
      Kokkos::MDRangePolicy<Kokkos::Rank<4>>(
          DevExecSpace(), {0, kb.s, jb.s, ib.s},
          {prim_pack.GetDim(5), kb.e + 1, jb.e + 1, ib.e + 1},
          {1, 1, 1, ib.e + 1 - ib.s}),
      KOKKOS_LAMBDA(const int b, const int k, const int j, const int i, Real &min_dt) {
        const auto &prim = prim_pack(b);
        const auto &coords = prim_pack.GetCoords(b);
        // Need to reference variables here so that they are properly caught by
        // nvcc, which cannot determine captured variables only used within constexpr if.
        const auto &ndim = ndim_;
        const auto &eos = eos_;

        Real w[(NHYDRO)];
        w[IDN] = prim(IDN, k, j, i);
        w[IV1] = prim(IV1, k, j, i);
        w[IV2] = prim(IV2, k, j, i);
        w[IV3] = prim(IV3, k, j, i);
        w[IPR] = prim(IPR, k, j, i);
        Real lambda_max_x, lambda_max_y, lambda_max_z;
        if constexpr (fluid == Fluid::euler) {
          lambda_max_x = eos.SoundSpeed(w);
          lambda_max_y = lambda_max_x;
          lambda_max_z = lambda_max_x;

        } else if constexpr (fluid == Fluid::glmmhd) {
          lambda_max_x = eos.FastMagnetosonicSpeed(
              w[IDN], w[IPR], prim(IB1, k, j, i), prim(IB2, k, j, i), prim(IB3, k, j, i));
          if (ndim > 1) {
            lambda_max_y =
                eos.FastMagnetosonicSpeed(w[IDN], w[IPR], prim(IB2, k, j, i),
                                          prim(IB3, k, j, i), prim(IB1, k, j, i));
          }
          if (ndim > 2) {
            lambda_max_z =
                eos.FastMagnetosonicSpeed(w[IDN], w[IPR], prim(IB3, k, j, i),
                                          prim(IB1, k, j, i), prim(IB2, k, j, i));
          }
        } else {
          PARTHENON_FAIL("Unknown fluid in EstimateTimestep");
        }
        min_dt = fmin(min_dt, coords.Dxc<1>(k, j, i) / (fabs(w[IV1]) + lambda_max_x));
        if (ndim > 1) {
          min_dt = fmin(min_dt, coords.Dxc<2>(k, j, i) / (fabs(w[IV2]) + lambda_max_y));
        }
        if (ndim > 2) {
          min_dt = fmin(min_dt, coords.Dxc<3>(k, j, i) / (fabs(w[IV3]) + lambda_max_z));
        }
      },
      Kokkos::Min<Real>(min_dt_hyperbolic));

  // TODO(pgrete) THIS WORKAROUND IS NOT THREAD SAFE (though this will only become
  // relevant once parthenon uses host-multithreading in the driver).
  // We need to save the the hyperbolic part to recover it later as
  // the divergence cleaning speed is only limited in relation to the other
  // hyperbolic signal speeds and not by (potentially more restrictive) diffusive
  // processes.
  if constexpr (fluid == Fluid::glmmhd) {
    auto dt_hyp_pkg = hydro_pkg->Param<Real>("dt_hyp");
    if (cfl_hyp * min_dt_hyperbolic < dt_hyp_pkg) {
      hydro_pkg->UpdateParam("dt_hyp", cfl_hyp * min_dt_hyperbolic);
    }
  }
  return cfl_hyp * min_dt_hyperbolic;
}

// provide the routine that estimates a stable timestep for this package
template <Fluid fluid>
Real EstimateTimestep(MeshData<Real> *md) {
  // get to package via first block in Meshdata (which exists by construction)
  auto hydro_pkg = md->GetBlockData(0)->GetBlockPointer()->packages.Get("Hydro");
  auto min_dt = std::numeric_limits<Real>::max();

  if (hydro_pkg->Param<bool>("calc_dt_hyp")) {
    min_dt = std::min(min_dt, EstimateHyperbolicTimestep<fluid>(md));
  }

  const auto &enable_cooling = hydro_pkg->Param<Cooling>("enable_cooling");

  if (enable_cooling == Cooling::tabular) {
    const TabularCooling &tabular_cooling =
        hydro_pkg->Param<TabularCooling>("tabular_cooling");

    min_dt = std::min(min_dt, tabular_cooling.EstimateTimeStep(md));
  }

  if (hydro_pkg->Param<Conduction>("conduction") != Conduction::none) {
    min_dt = std::min(min_dt, EstimateConductionTimestep(md));
  }

  if (ProblemEstimateTimestep != nullptr) {
    min_dt = std::min(min_dt, ProblemEstimateTimestep(md));
  }

  // maximum user dt
  const auto max_dt = hydro_pkg->Param<Real>("max_dt");
  if (max_dt > 0.0) {
    min_dt = std::min(min_dt, max_dt);
  }

  return min_dt;
}

// Calculate fluxes using a tightly nested 3D loop over the entire block.
// Currently only used for testing the LLF Riemann solver used in first-order flux corr.
template <Fluid fluid>
TaskStatus CalculateFluxesTight(std::shared_ptr<MeshData<Real>> &md) {
  auto pmb = md->GetBlockData(0)->GetBlockPointer();
  IndexRange ib = pmb->cellbounds.GetBoundsI(IndexDomain::interior);
  IndexRange jb = pmb->cellbounds.GetBoundsJ(IndexDomain::interior);
  IndexRange kb = pmb->cellbounds.GetBoundsK(IndexDomain::interior);

  std::vector<parthenon::MetadataFlag> flags_ind({Metadata::Independent});
  auto cons_in = md->PackVariablesAndFluxes(flags_ind);
  auto pkg = pmb->packages.Get("Hydro");

  const auto &eos =
      pkg->Param<typename std::conditional<fluid == Fluid::euler, AdiabaticHydroEOS,
                                           AdiabaticGLMMHDEOS>::type>("eos");

  // Hyperbolic divergence cleaning speed for GLM MHD
  Real c_h = 0.0;
  if (fluid == Fluid::glmmhd) {
    c_h = pkg->Param<Real>("c_h");
  }
  // TODO(pgrete) fix scalar fluxes, too
  auto const &prim_in = md->PackVariables(std::vector<std::string>{"prim"});

  const int ndim = pmb->pmy_mesh->ndim;
  auto riemann = Riemann<fluid, RiemannSolver::llf>();
  // loop bounds are chosen so that all active fluxes are calculated
  parthenon::par_for(
      DEFAULT_LOOP_PATTERN, "DC LLF fluxes", parthenon::DevExecSpace(), 0,
      cons_in.GetDim(5) - 1, kb.s, kb.e + 1, jb.s, jb.e + 1, ib.s, ib.e + 1,
      KOKKOS_LAMBDA(const int b, const int k, const int j, const int i) {
        auto &cons = cons_in(b);
        const auto &prim = prim_in(b);
        riemann.Solve(eos, k, j, i, IV1, prim, cons, c_h);
        if (ndim >= 2) {
          riemann.Solve(eos, k, j, i, IV2, prim, cons, c_h);
        }
        if (ndim >= 3) {
          riemann.Solve(eos, k, j, i, IV3, prim, cons, c_h);
        }
      });

  return TaskStatus::complete;
}

// Calculate fluxes using scratch pad memory, i.e., over cached pencils in i-dir.
template <Fluid fluid, Reconstruction recon, RiemannSolver rsolver>
TaskStatus CalculateFluxes(std::shared_ptr<MeshData<Real>> &md) {
  auto pmb = md->GetBlockData(0)->GetBlockPointer();
  IndexRange ib = pmb->cellbounds.GetBoundsI(IndexDomain::interior);
  IndexRange jb = pmb->cellbounds.GetBoundsJ(IndexDomain::interior);
  IndexRange kb = pmb->cellbounds.GetBoundsK(IndexDomain::interior);
  int il, iu, jl, ju, kl, ku;
  jl = jb.s, ju = jb.e, kl = kb.s, ku = kb.e;
  // TODO(pgrete): are these looop limits are likely too large for 2nd order
  if (pmb->block_size.nx2 > 1) {
    if (pmb->block_size.nx3 == 1) // 2D
      jl = jb.s - 1, ju = jb.e + 1, kl = kb.s, ku = kb.e;
    else // 3D
      jl = jb.s - 1, ju = jb.e + 1, kl = kb.s - 1, ku = kb.e + 1;
  }

  std::vector<parthenon::MetadataFlag> flags_ind({Metadata::Independent});
  auto cons_in = md->PackVariablesAndFluxes(flags_ind);
  auto pkg = pmb->packages.Get("Hydro");
  const auto nhydro = pkg->Param<int>("nhydro");
  const auto nscalars = pkg->Param<int>("nscalars");

  const auto &eos =
      pkg->Param<typename std::conditional<fluid == Fluid::euler, AdiabaticHydroEOS,
                                           AdiabaticGLMMHDEOS>::type>("eos");

  auto num_scratch_vars = nhydro + nscalars;

  // Hyperbolic divergence cleaning speed for GLM MHD
  Real c_h = 0.0;
  if (fluid == Fluid::glmmhd) {
    c_h = pkg->Param<Real>("c_h");
  }

  auto const &prim_in = md->PackVariables(std::vector<std::string>{"prim"});

  const int scratch_level =
      pkg->Param<int>("scratch_level"); // 0 is actual scratch (tiny); 1 is HBM
  const int nx1 = pmb->cellbounds.ncellsi(IndexDomain::entire);

  size_t scratch_size_in_bytes =
      parthenon::ScratchPad2D<Real>::shmem_size(num_scratch_vars, nx1) * 2;

  auto riemann = Riemann<fluid, rsolver>();

  parthenon::par_for_outer(
      DEFAULT_OUTER_LOOP_PATTERN, "x1 flux", DevExecSpace(), scratch_size_in_bytes,
      scratch_level, 0, cons_in.GetDim(5) - 1, kl, ku, jl, ju,
      KOKKOS_LAMBDA(parthenon::team_mbr_t member, const int b, const int k, const int j) {
        const auto &prim = prim_in(b);
        auto &cons = cons_in(b);
        parthenon::ScratchPad2D<Real> wl(member.team_scratch(scratch_level),
                                         num_scratch_vars, nx1);
        parthenon::ScratchPad2D<Real> wr(member.team_scratch(scratch_level),
                                         num_scratch_vars, nx1);
        // get reconstructed state on faces
        Reconstruct<recon, X1DIR>(member, k, j, ib.s - 1, ib.e + 1, prim, wl, wr);
        // Sync all threads in the team so that scratch memory is consistent
        member.team_barrier();

        riemann.Solve(member, k, j, ib.s, ib.e + 1, IV1, wl, wr, cons, eos, c_h);
        member.team_barrier();

        // Passive scalar fluxes
        for (auto n = nhydro; n < nhydro + nscalars; ++n) {
          parthenon::par_for_inner(member, ib.s, ib.e + 1, [&](const int i) {
            if (cons.flux(IV1, IDN, k, j, i) >= 0.0) {
              cons.flux(IV1, n, k, j, i) = cons.flux(IV1, IDN, k, j, i) * wl(n, i);
            } else {
              cons.flux(IV1, n, k, j, i) = cons.flux(IV1, IDN, k, j, i) * wr(n, i);
            }
          });
        }
      });

  //--------------------------------------------------------------------------------------
  // j-direction
  if (pmb->pmy_mesh->ndim >= 2) {
    scratch_size_in_bytes =
        parthenon::ScratchPad2D<Real>::shmem_size(num_scratch_vars, nx1) * 3;
    // set the loop limits
    il = ib.s - 1, iu = ib.e + 1, kl = kb.s, ku = kb.e;
    if (pmb->block_size.nx3 == 1) // 2D
      kl = kb.s, ku = kb.e;
    else // 3D
      kl = kb.s - 1, ku = kb.e + 1;

    parthenon::par_for_outer(
        DEFAULT_OUTER_LOOP_PATTERN, "x2 flux", DevExecSpace(), scratch_size_in_bytes,
        scratch_level, 0, cons_in.GetDim(5) - 1, kl, ku,
        KOKKOS_LAMBDA(parthenon::team_mbr_t member, const int b, const int k) {
          const auto &prim = prim_in(b);
          auto &cons = cons_in(b);
          parthenon::ScratchPad2D<Real> wl(member.team_scratch(scratch_level),
                                           num_scratch_vars, nx1);
          parthenon::ScratchPad2D<Real> wr(member.team_scratch(scratch_level),
                                           num_scratch_vars, nx1);
          parthenon::ScratchPad2D<Real> wlb(member.team_scratch(scratch_level),
                                            num_scratch_vars, nx1);
          for (int j = jb.s - 1; j <= jb.e + 1; ++j) {
            // reconstruct L/R states at j
            Reconstruct<recon, X2DIR>(member, k, j, il, iu, prim, wlb, wr);
            // Sync all threads in the team so that scratch memory is consistent
            member.team_barrier();

            if (j > jb.s - 1) {
              riemann.Solve(member, k, j, il, iu, IV2, wl, wr, cons, eos, c_h);
              member.team_barrier();

              // Passive scalar fluxes
              for (auto n = nhydro; n < nhydro + nscalars; ++n) {
                parthenon::par_for_inner(member, il, iu, [&](const int i) {
                  if (cons.flux(IV2, IDN, k, j, i) >= 0.0) {
                    cons.flux(IV2, n, k, j, i) = cons.flux(IV2, IDN, k, j, i) * wl(n, i);
                  } else {
                    cons.flux(IV2, n, k, j, i) = cons.flux(IV2, IDN, k, j, i) * wr(n, i);
                  }
                });
              }
              member.team_barrier();
            }

            // swap the arrays for the next step
            auto *tmp = wl.data();
            wl.assign_data(wlb.data());
            wlb.assign_data(tmp);
          }
        });
  }
  //--------------------------------------------------------------------------------------
  // k-direction
  if (pmb->pmy_mesh->ndim >= 3) {
    // set the loop limits
    il = ib.s - 1, iu = ib.e + 1, jl = jb.s - 1, ju = jb.e + 1;

    parthenon::par_for_outer(
        DEFAULT_OUTER_LOOP_PATTERN, "x3 flux", DevExecSpace(), scratch_size_in_bytes,
        scratch_level, 0, cons_in.GetDim(5) - 1, jl, ju,
        KOKKOS_LAMBDA(parthenon::team_mbr_t member, const int b, const int j) {
          const auto &prim = prim_in(b);
          auto &cons = cons_in(b);
          parthenon::ScratchPad2D<Real> wl(member.team_scratch(scratch_level),
                                           num_scratch_vars, nx1);
          parthenon::ScratchPad2D<Real> wr(member.team_scratch(scratch_level),
                                           num_scratch_vars, nx1);
          parthenon::ScratchPad2D<Real> wlb(member.team_scratch(scratch_level),
                                            num_scratch_vars, nx1);
          for (int k = kb.s - 1; k <= kb.e + 1; ++k) {
            // reconstruct L/R states at j
            Reconstruct<recon, X3DIR>(member, k, j, il, iu, prim, wlb, wr);
            // Sync all threads in the team so that scratch memory is consistent
            member.team_barrier();

            if (k > kb.s - 1) {
              riemann.Solve(member, k, j, il, iu, IV3, wl, wr, cons, eos, c_h);
              member.team_barrier();

              // Passive scalar fluxes
              for (auto n = nhydro; n < nhydro + nscalars; ++n) {
                parthenon::par_for_inner(member, il, iu, [&](const int i) {
                  if (cons.flux(IV3, IDN, k, j, i) >= 0.0) {
                    cons.flux(IV3, n, k, j, i) = cons.flux(IV3, IDN, k, j, i) * wl(n, i);
                  } else {
                    cons.flux(IV3, n, k, j, i) = cons.flux(IV3, IDN, k, j, i) * wr(n, i);
                  }
                });
              }
              member.team_barrier();
            }
            // swap the arrays for the next step
            auto *tmp = wl.data();
            wl.assign_data(wlb.data());
            wlb.assign_data(tmp);
          }
        });
  }

  const auto &conduction = pkg->Param<Conduction>("conduction");
  if (conduction != Conduction::none) {
    ThermalFluxAniso(md.get());
  }

  return TaskStatus::complete;
}

// Apply first order flux correction, i.e., use first order reconstruction and a
// diffusive LLF Riemann solver if a negative density or energy density is expected.
// The current implementation is computationally not the most efficient one, but works
// for all standard integrators (rk1, rk2, rk3, and vl) and with and without AMR.
// In principle, without AMR one could directly use the results from the actual
// flux divergence call.
// However, with AMR (and coarse/fine flux correction) we need to correct the local
// fluxes first before calling coarse/fine flux correction.
// In addition, it may be enough to call first order flux correction once at the
// final stage (rather than at every stage as right row).
// However, this'd require an additional register to store the initial state and
// we should first evaluate where the tradeoff between extra computational costs
// (multiple calls) versus extra memory usage is.
template <Fluid fluid>
TaskStatus FirstOrderFluxCorrect(MeshData<Real> *u0_data, MeshData<Real> *u1_data,
                                 const Real gam0, const Real gam1, const Real beta_dt) {
  auto pmb = u0_data->GetBlockData(0)->GetBlockPointer();
  IndexRange ib = pmb->cellbounds.GetBoundsI(IndexDomain::interior);
  IndexRange jb = pmb->cellbounds.GetBoundsJ(IndexDomain::interior);
  IndexRange kb = pmb->cellbounds.GetBoundsK(IndexDomain::interior);

  std::vector<parthenon::MetadataFlag> flags_ind({Metadata::Independent});
  auto u0_cons_pack = u0_data->PackVariablesAndFluxes(flags_ind);
  auto u1_cons_pack = u1_data->PackVariablesAndFluxes(flags_ind);
  auto pkg = pmb->packages.Get("Hydro");

  const auto &eos =
      pkg->Param<typename std::conditional<fluid == Fluid::euler, AdiabaticHydroEOS,
                                           AdiabaticGLMMHDEOS>::type>("eos");

  // Hyperbolic divergence cleaning speed for GLM MHD
  Real c_h = 0.0;
  if (fluid == Fluid::glmmhd) {
    c_h = pkg->Param<Real>("c_h");
  }
  // Using "u1_prim" as "u0_prim" here because all current integrators start with copying
  // the initial state to the "u0" register, see conditional for `stage == 1` in the
  // hydro_driver where normally only "cons" is copied but in case for flux correction
  // "prim", too. This means both during stage 1 and during stage 2 `u1` holds the
  // original data at the beginning of the timestep. For flux correction we want to make a
  // full (dt) low order update using the original data and thus use the "prim" data from
  // u1 here.
  auto const &u0_prim_pack = u1_data->PackVariables(std::vector<std::string>{"prim"});

  const int ndim = pmb->pmy_mesh->ndim;

  constexpr auto NVAR = GetNVars<fluid>();

  auto riemann = Riemann<fluid, RiemannSolver::llf>();

  std::int64_t num_corrected, num_need_floor;
  // Potentially need multiple attempts as flux correction corrects 6 (in 3D) fluxes
  // of a single cell at the same time. So the neighboring cells need to be rechecked with
  // the corrected fluxes as the corrected fluxes in one cell may result in the need to
  // correct all the fluxes of an originally "good" neighboring cell.
  size_t num_attempts = 0;
  do {
    num_corrected = 0;

    Kokkos::parallel_reduce(
        "FirstOrderFluxCorrect",
        Kokkos::MDRangePolicy<Kokkos::Rank<4>>(
            DevExecSpace(), {0, kb.s, jb.s, ib.s},
            {u0_cons_pack.GetDim(5), kb.e + 1, jb.e + 1, ib.e + 1},
            {1, 1, 1, ib.e + 1 - ib.s}),
        KOKKOS_LAMBDA(const int b, const int k, const int j, const int i,
                      std::int64_t &lnum_corrected, std::int64_t &lnum_need_floor) {
          const auto &coords = u0_cons_pack.GetCoords(b);
          const auto &u0_prim = u0_prim_pack(b);
          auto &u0_cons = u0_cons_pack(b);

          // In principle, the u_cons.fluxes could be updated in parallel by a different
          // thread resulting in a race conditon here.
          // However, if the fluxes of a cell have been updated (anywhere) then the entire
          // kernel will be called again anyway, and, at that point the already fixed
          // u0_cons.fluxes will automaticlly be used here.
          Real new_cons[NVAR];
          for (auto v = 0; v < NVAR; v++) {
            new_cons[v] =
                gam0 * u0_cons(v, k, j, i) + gam1 * u1_cons_pack(b, v, k, j, i) +
                beta_dt *
                    parthenon::Update::FluxDivHelper(v, k, j, i, ndim, coords, u0_cons);
          }

          // no need to include gamma - 1 as we only care for negative values
          auto new_p =
              new_cons[IEN] -
              0.5 * (SQR(new_cons[IM1]) + SQR(new_cons[IM2]) + SQR(new_cons[IM3])) /
                  new_cons[IDN];
          if constexpr (fluid == Fluid::glmmhd) {
            new_p -= 0.5 * (SQR(new_cons[IB1]) + SQR(new_cons[IB2]) + SQR(new_cons[IB3]));
          }
          // no correction required
          if (new_cons[IDN] > 0.0 && new_p > 0.0) {
            return;
          }
          // if already tried 3 times and only pressure is negative, then we'll rely
          // on the pressure floor during ConsToPrim conversion
          if (num_attempts > 2 && new_cons[IDN] > 0.0 && new_p < 0.0) {
            lnum_need_floor += 1;
            return;
          }
          // In principle, there could be a racecondion as this loop goes over all k,j,i
          // and we updating the i+1 flux here.
          // However, the results are idential because u0_prim is never updated in this
          // kernel so we don't worry about it.
          // TODO(pgrete) as we need to keep the function signature idential for now (due
          // to Cuda compiler bug) we could potentially template these function and get
          // rid of the `if constexpr`
          riemann.Solve(eos, k, j, i, IV1, u0_prim, u0_cons, c_h);
          riemann.Solve(eos, k, j, i + 1, IV1, u0_prim, u0_cons, c_h);

          if (ndim >= 2) {
            riemann.Solve(eos, k, j, i, IV2, u0_prim, u0_cons, c_h);
            riemann.Solve(eos, k, j + 1, i, IV2, u0_prim, u0_cons, c_h);
          }
          if (ndim >= 3) {
            riemann.Solve(eos, k, j, i, IV3, u0_prim, u0_cons, c_h);
            riemann.Solve(eos, k + 1, j, i, IV3, u0_prim, u0_cons, c_h);
          }
          lnum_corrected += 1;
        },
        Kokkos::Sum<std::int64_t>(num_corrected),
        Kokkos::Sum<std::int64_t>(num_need_floor));
    // TODO(pgrete) make this optional and global (potentially store values in Params)
    // std::cout << "[" << parthenon::Globals::my_rank << "] Attempt: " << num_attempts
    //           << " Corrected (center): " << num_corrected
    //           << " Failed (will rely on floor): " << num_need_floor << std::endl;
    num_attempts += 1;
  } while (num_corrected > 0 && num_attempts < 4);

  return TaskStatus::complete;
}

} // namespace Hydro<|MERGE_RESOLUTION|>--- conflicted
+++ resolved
@@ -102,26 +102,16 @@
             divb += (cons(IB3, k + 1, j, i) - cons(IB3, k - 1, j, i)) /
                     coords.Dxc<3>(k, j, i);
           }
-<<<<<<< HEAD
 
           Real abs_b = std::sqrt(SQR(cons(IB1, k, j, i)) + SQR(cons(IB2, k, j, i)) +
                                  SQR(cons(IB3, k, j, i)));
 
           lsum += (abs_b != 0) ? 0.5 *
-                                     (std::sqrt(SQR(coords.Dx(X1DIR, k, j, i)) +
-                                                SQR(coords.Dx(X2DIR, k, j, i)) +
-                                                SQR(coords.Dx(X3DIR, k, j, i)))) *
-                                     std::abs(divb) / abs_b * coords.Volume(k, j, i)
+                                     (std::sqrt(SQR(coords.Dxc<1>(k, j, i)) +
+                                                SQR(coords.Dxc<2>(k, j, i)) +
+                                                SQR(coords.Dxc<3>(k, j, i)))) *
+                                     std::abs(divb) / abs_b * coords.CellVolume(k, j, i)
                                : 0; // Add zero when abs_b ==0
-=======
-          lsum += 0.5 *
-                  (std::sqrt(SQR(coords.Dxc<1>(k, j, i)) + SQR(coords.Dxc<2>(k, j, i)) +
-                             SQR(coords.Dxc<3>(k, j, i)))) *
-                  std::abs(divb) /
-                  std::sqrt(SQR(cons(IB1, k, j, i)) + SQR(cons(IB2, k, j, i)) +
-                            SQR(cons(IB3, k, j, i))) *
-                  coords.CellVolume(k, j, i);
->>>>>>> ca22b732
         }
       },
       sum);
