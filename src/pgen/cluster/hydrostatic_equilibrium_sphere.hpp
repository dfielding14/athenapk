#ifndef CLUSTER_HYDROSTATIC_EQUILIBRIUM_SPHERE_HPP_
#define CLUSTER_HYDROSTATIC_EQUILIBRIUM_SPHERE_HPP_
//========================================================================================
// AthenaPK - a performance portable block structured AMR astrophysical MHD code.
// Copyright (c) 2021-2023, Athena-Parthenon Collaboration. All rights reserved.
// Licensed under the 3-clause BSD License, see LICENSE file for details
//========================================================================================
//! \file hydrostatic_equilbirum_sphere
//  \brief Class for initializing a sphere in hydrostatic equiblibrium

// Parthenon headers
#include <mesh/domain.hpp>
#include <parameter_input.hpp>

// AthenaPK headers
#include "../../units.hpp"

namespace cluster {

template <typename GravitationalField, typename EntropyProfile>
class PRhoProfile;

/************************************************************
 *  Hydrostatic Equilbrium Spnere Class,
 *  for initializing a sphere in hydrostatic equiblibrium
 *
 *
 *  GravitationField:
 *    Graviational field class with member function g_from_r(parthenon::Real r)
 *  EntropyProfile:
 *    Entropy profile class with member function g_from_r(parthenon::Real r)
 ************************************************************/
template <typename GravitationalField, typename EntropyProfile>
class HydrostaticEquilibriumSphere {
 private:
  // Graviational field and entropy profile
  const GravitationalField gravitational_field_;
  const EntropyProfile entropy_profile_;

  // Physical constants
  parthenon::Real mh_, k_boltzmann_;

  // Density to fix baryons at a radius (change to temperature?)
  parthenon::Real r_fix_, rho_fix_;

  // Molecular weights
  parthenon::Real mu_, mu_e_;

  // R mesh sampling parameter
  parthenon::Real r_sampling_;

  /************************************************************
   * Functions to build the cluster model
   *
   * Using lambda functions to make picking up model parameters seamlessly
   * Read A_from_B as "A as a function of B"
   ************************************************************/

  // Get pressure from density and entropy, using ideal gas law and definition
  // of entropy
<<<<<<< HEAD
  KOKKOS_INLINE_FUNCTION parthenon::Real P_from_rho_K(const parthenon::Real rho,
                                                      const parthenon::Real k) const {
    const parthenon::Real p =
        k * pow(rho / atomic_mass_unit_, 5. / 3.) / (mu_ * pow(mu_e_, 2. / 3.));
    return p;
=======
  parthenon::Real P_from_rho_K(const parthenon::Real rho, const parthenon::Real K) const {
    const parthenon::Real P =
        K * pow(mu_ / mu_e_, 2. / 3.) * pow(rho / (mu_ * mh_), 5. / 3.);
    return P;
>>>>>>> 85a2aec1
  }

  // Get density from pressure and entropy, using ideal gas law and definition
  // of entropy
  KOKKOS_INLINE_FUNCTION parthenon::Real rho_from_P_K(const parthenon::Real p,
                                                      const parthenon::Real k) const {
    const parthenon::Real rho =
<<<<<<< HEAD
        pow(mu_ * p / k, 3. / 5.) * atomic_mass_unit_ * pow(mu_e_, 2. / 5);
=======
        pow(P / K, 3. / 5.) * mu_ * mh_ / pow(mu_ / mu_e_, 2. / 5);
>>>>>>> 85a2aec1
    return rho;
  }

  // Get total number density from density
<<<<<<< HEAD
  KOKKOS_INLINE_FUNCTION parthenon::Real n_from_rho(const parthenon::Real rho) const {
    const parthenon::Real n = rho / (mu_ * atomic_mass_unit_);
=======
  parthenon::Real n_from_rho(const parthenon::Real rho) const {
    const parthenon::Real n = rho / (mu_ * mh_);
>>>>>>> 85a2aec1
    return n;
  }

  // Get electron number density from density
  KOKKOS_INLINE_FUNCTION parthenon::Real ne_from_rho(const parthenon::Real rho) const {
    const parthenon::Real ne = mu_ / mu_e_ * n_from_rho(rho);
    return ne;
  }

  // Get the temperature from density and pressure
  KOKKOS_INLINE_FUNCTION parthenon::Real T_from_rho_P(const parthenon::Real rho,
                                                      const parthenon::Real p) const {
    const parthenon::Real T = p / (n_from_rho(rho) * k_boltzmann_);
    return T;
  }

  // Get the dP/dr from radius and pressure, which we will     //
  /************************************************************
   *  dP_dr_from_r_P_functor
   *
   *  Functor class giving dP/dr (r,P)
   *  which is used to compute the HSE profile
   ************************************************************/
  class dP_dr_from_r_P_functor {
    const HydrostaticEquilibriumSphere<GravitationalField, EntropyProfile> &sphere_;

   public:
    dP_dr_from_r_P_functor(
        const HydrostaticEquilibriumSphere<GravitationalField, EntropyProfile> &sphere)
        : sphere_(sphere) {}
    parthenon::Real operator()(const parthenon::Real r, const parthenon::Real p) const {

      const parthenon::Real g = sphere_.gravitational_field_.g_from_r(r);
      const parthenon::Real k = sphere_.entropy_profile_.K_from_r(r);
      const parthenon::Real rho = sphere_.rho_from_P_K(p, k);
      const parthenon::Real dP_dr = -rho * g;
      return dP_dr;
    }
  };

  // Takes one rk4 step from t0 to t1, taking y0 and returning y1, using y'(t) = f(t,y)
  template <typename Function>
  parthenon::Real step_rk4(const parthenon::Real t0, const parthenon::Real t1,
                           const parthenon::Real y0, Function f) const {
    const parthenon::Real h = t1 - t0;
    const parthenon::Real k1 = f(t0, y0);
    const parthenon::Real k2 = f(t0 + h / 2., y0 + h / 2. * k1);
    const parthenon::Real k3 = f(t0 + h / 2., y0 + h / 2. * k2);
    const parthenon::Real k4 = f(t0 + h, y0 + h * k3);
    const parthenon::Real y1 = y0 + h / 6. * (k1 + 2 * k2 + 2 * k3 + k4);
    return y1;
  }

  static constexpr parthenon::Real kRTol = 1e-15;

 public:
  HydrostaticEquilibriumSphere(parthenon::ParameterInput *pin,
                               parthenon::StateDescriptor *hydro_pkg,
                               GravitationalField gravitational_field,
                               EntropyProfile entropy_profile);

  PRhoProfile<GravitationalField, EntropyProfile>
  generate_P_rho_profile(parthenon::IndexRange ib, parthenon::IndexRange jb,
                         parthenon::IndexRange kb,
                         parthenon::UniformCartesian coords) const;

  PRhoProfile<GravitationalField, EntropyProfile>
  generate_P_rho_profile(const parthenon::Real r_start, const parthenon::Real r_end,
                         const unsigned int n_R) const;

  template <typename GF, typename EP>
  friend class PRhoProfile;
};

template <typename GravitationalField, typename EntropyProfile>
class PRhoProfile {
 private:
  const parthenon::ParArray1D<parthenon::Real> r_;
  const parthenon::ParArray1D<parthenon::Real> p_;
  const HydrostaticEquilibriumSphere<GravitationalField, EntropyProfile> sphere_;

  const int n_r_;
  const parthenon::Real r_start_, r_end_;

 public:
  PRhoProfile(
      const parthenon::ParArray1D<parthenon::Real> &r,
      const parthenon::ParArray1D<parthenon::Real> &p, const parthenon::Real r_start,
      const parthenon::Real r_end,
      const HydrostaticEquilibriumSphere<GravitationalField, EntropyProfile> &sphere)
      : r_(r), p_(p), sphere_(sphere), n_r_(r_.extent(0)), r_start_(r_start),
        r_end_(r_end) {}

  KOKKOS_INLINE_FUNCTION parthenon::Real P_from_r(const parthenon::Real r) const {
    // Determine indices in R bounding r
    const int i_r =
        static_cast<int>(floor((n_r_ - 1) / (r_end_ - r_start_) * (r - r_start_)));

    if (r < r_(i_r) - sphere_.kRTol || r > r_(i_r + 1) + sphere_.kRTol) {
      Kokkos::abort("PRhoProfile::P_from_r R(i_r) to R_(i_r+1) does not contain r");
    }

    // Linearly interpolate Pressure from P
    const parthenon::Real P_r =
        (p_(i_r) * (r_(i_r + 1) - r) + p_(i_r + 1) * (r - r_(i_r))) /
        (r_(i_r + 1) - r_(i_r));

    return P_r;
  }

  KOKKOS_INLINE_FUNCTION parthenon::Real rho_from_r(const parthenon::Real r) const {
    using parthenon::Real;
    // Get pressure first
    const Real p_r = P_from_r(r);
    // Compute entropy and pressure here
    const Real k_r = sphere_.entropy_profile_.K_from_r(r);
    const Real rho_r = sphere_.rho_from_P_K(p_r, k_r);
    return rho_r;
  }
  std::ostream &write_to_ostream(std::ostream &os) const;
};

} // namespace cluster

#endif // CLUSTER_HYDROSTATIC_EQUILIBRIUM_SPHERE_HPP_<|MERGE_RESOLUTION|>--- conflicted
+++ resolved
@@ -58,41 +58,23 @@
 
   // Get pressure from density and entropy, using ideal gas law and definition
   // of entropy
-<<<<<<< HEAD
   KOKKOS_INLINE_FUNCTION parthenon::Real P_from_rho_K(const parthenon::Real rho,
                                                       const parthenon::Real k) const {
-    const parthenon::Real p =
-        k * pow(rho / atomic_mass_unit_, 5. / 3.) / (mu_ * pow(mu_e_, 2. / 3.));
+    const parthenon::Real p = k * pow(rho / mh_, 5. / 3.) / (mu_ * pow(mu_e_, 2. / 3.));
     return p;
-=======
-  parthenon::Real P_from_rho_K(const parthenon::Real rho, const parthenon::Real K) const {
-    const parthenon::Real P =
-        K * pow(mu_ / mu_e_, 2. / 3.) * pow(rho / (mu_ * mh_), 5. / 3.);
-    return P;
->>>>>>> 85a2aec1
   }
 
   // Get density from pressure and entropy, using ideal gas law and definition
   // of entropy
   KOKKOS_INLINE_FUNCTION parthenon::Real rho_from_P_K(const parthenon::Real p,
                                                       const parthenon::Real k) const {
-    const parthenon::Real rho =
-<<<<<<< HEAD
-        pow(mu_ * p / k, 3. / 5.) * atomic_mass_unit_ * pow(mu_e_, 2. / 5);
-=======
-        pow(P / K, 3. / 5.) * mu_ * mh_ / pow(mu_ / mu_e_, 2. / 5);
->>>>>>> 85a2aec1
+    const parthenon::Real rho = pow(mu_ * p / k, 3. / 5.) * mh_ * pow(mu_e_, 2. / 5);
     return rho;
   }
 
   // Get total number density from density
-<<<<<<< HEAD
   KOKKOS_INLINE_FUNCTION parthenon::Real n_from_rho(const parthenon::Real rho) const {
-    const parthenon::Real n = rho / (mu_ * atomic_mass_unit_);
-=======
-  parthenon::Real n_from_rho(const parthenon::Real rho) const {
     const parthenon::Real n = rho / (mu_ * mh_);
->>>>>>> 85a2aec1
     return n;
   }
 
