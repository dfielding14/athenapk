--- conflicted
+++ resolved
@@ -1,6 +1,6 @@
 //========================================================================================
 // AthenaPK - a performance portable block structured AMR astrophysical MHD code.
-// Copyright (c) 2021, Athena-Parthenon Collaboration. All rights reserved.
+// Copyright (c) 2021-2023, Athena-Parthenon Collaboration. All rights reserved.
 // Licensed under the 3-clause BSD License, see LICENSE file for details
 //========================================================================================
 //! \file hydrostatic_equilbirum_sphere.cpp
@@ -124,21 +124,11 @@
 /************************************************************
  *HydrostaticEquilibriumSphere::generate_P_rho_profile(x,y,z)
  ************************************************************/
-<<<<<<< HEAD
-template <typename GravitationalField, typename EntropyProfile>
-template <typename Coords>
+template <typename GravitationalField, typename EntropyProfile>
 PRhoProfile<GravitationalField, EntropyProfile>
 HydrostaticEquilibriumSphere<GravitationalField, EntropyProfile>::generate_P_rho_profile(
-    IndexRange ib, IndexRange jb, IndexRange kb, Coords coords) const {
-=======
-template <typename EntropyProfile, typename GravitationalField>
-template <typename View1D>
-typename HydrostaticEquilibriumSphere<EntropyProfile,
-                                      GravitationalField>::template PRhoProfile<View1D>
-HydrostaticEquilibriumSphere<EntropyProfile, GravitationalField>::generate_P_rho_profile(
     IndexRange ib, IndexRange jb, IndexRange kb,
     parthenon::UniformCartesian coords) const {
->>>>>>> ca22b732
 
   /************************************************************
    * Define R mesh to integrate pressure along
@@ -147,25 +137,14 @@
    ************************************************************/
 
   // Determine spacing of grid (WARNING assumes equispaced grid in x,y,z)
-<<<<<<< HEAD
   // FIXME(forrestglines) There's some floating point comparison issues with these tests
-  // PARTHENON_REQUIRE(coords.dx1v(0) == coords.dx1v(1), "No equidistant grid in x1dir");
-  // PARTHENON_REQUIRE(coords.dx2v(0) == coords.dx2v(1), "No equidistant grid in x2dir");
-  // PARTHENON_REQUIRE(coords.dx3v(0) == coords.dx3v(1), "No equidistant grid in x3dir");
-  // PARTHENON_REQUIRE(coords.dx1v(0) == coords.dx2v(1), "No equidistant grid between x1
-  // and x2 dir"); PARTHENON_REQUIRE(coords.dx2v(0) == coords.dx3v(1), "No equidistant
-  // grid between x2 and x3 dir");
-  const Real dr = std::min(coords.dx1v(0) / r_sampling_, max_dr_);
-=======
-  PARTHENON_REQUIRE(coords.Dxc<1>(0) == coords.Dxc<1>(1), "No equidistant grid in x1dir");
-  PARTHENON_REQUIRE(coords.Dxc<2>(0) == coords.Dxc<2>(1), "No equidistant grid in x2dir");
-  PARTHENON_REQUIRE(coords.Dxc<3>(0) == coords.Dxc<3>(1), "No equidistant grid in x3dir");
-  PARTHENON_REQUIRE(coords.Dxc<1>(0) == coords.Dxc<2>(1),
-                    "No equidistant grid between x1 and x2 dir");
-  PARTHENON_REQUIRE(coords.Dxc<2>(0) == coords.Dxc<3>(1),
-                    "No equidistant grid between x2 and x3 dir");
-  const Real dR = std::min(coords.Dxc<1>(0) / R_sampling_, max_dR_);
->>>>>>> ca22b732
+  // PARTHENON_REQUIRE(coords.Dxc<1>(0) == coords.Dxc<1>(1), "No equidistant grid in
+  // x1dir"); PARTHENON_REQUIRE(coords.Dxc<2>(0) == coords.Dxc<2>(1), "No equidistant grid
+  // in x2dir"); PARTHENON_REQUIRE(coords.Dxc<3>(0) == coords.Dxc<3>(1), "No equidistant
+  // grid in x3dir"); PARTHENON_REQUIRE(coords.Dxc<1>(0) == coords.Dxc<2>(1), "No
+  // equidistant grid between x1 and x2 dir"); PARTHENON_REQUIRE(coords.Dxc<2>(0) ==
+  // coords.Dxc<3>(1), "No equidistant grid between x2 and x3 dir");
+  const Real dr = std::min(coords.Dxc<1>(0) / r_sampling_, max_dr_);
 
   // Loop through mesh for minimum and maximum radius
   // Make sure to include R_fix_
@@ -176,17 +155,10 @@
       for (int i = ib.s; i <= ib.e; i++) {
 
         const Real r =
-<<<<<<< HEAD
-            sqrt(coords.x1v(i) * coords.x1v(i) + coords.x2v(j) * coords.x2v(j) +
-                 coords.x3v(k) * coords.x3v(k));
+            sqrt(coords.Xc<1>(i) * coords.Xc<1>(i) + coords.Xc<2>(j) * coords.Xc<2>(j) +
+                 coords.Xc<3>(k) * coords.Xc<3>(k));
         r_start = std::min(r, r_start);
         r_end = std::max(r, r_end);
-=======
-            sqrt(coords.Xc<1>(i) * coords.Xc<1>(i) + coords.Xc<2>(j) * coords.Xc<2>(j) +
-                 coords.Xc<3>(k) * coords.Xc<3>(k));
-        R_start = std::min(r, R_start);
-        R_end = std::max(r, R_end);
->>>>>>> ca22b732
       }
     }
   }
@@ -282,38 +254,4 @@
 // Instantiate PRhoProfile
 template class PRhoProfile<ClusterGravity, ACCEPTEntropyProfile>;
 
-// Instantiate generate_P_rho_profile
-template PRhoProfile<ClusterGravity, ACCEPTEntropyProfile>
-    HydrostaticEquilibriumSphere<ClusterGravity, ACCEPTEntropyProfile>::
-<<<<<<< HEAD
-        generate_P_rho_profile<parthenon::UniformCartesian>(
-            parthenon::IndexRange, parthenon::IndexRange, parthenon::IndexRange,
-            parthenon::UniformCartesian) const;
-=======
-        generate_P_rho_profile<Kokkos::View<parthenon::Real *, parthenon::LayoutWrapper,
-                                            parthenon::DevMemSpace>>(
-            parthenon::IndexRange, parthenon::IndexRange, parthenon::IndexRange,
-            parthenon::UniformCartesian) const;
-template HydrostaticEquilibriumSphere<ClusterGravity, ACCEPTEntropyProfile>::PRhoProfile<
-    Kokkos::View<parthenon::Real *, parthenon::LayoutWrapper, parthenon::DevMemSpace>>
-HydrostaticEquilibriumSphere<ClusterGravity, ACCEPTEntropyProfile>::
-    generate_P_rho_profile<Kokkos::View<parthenon::Real *, parthenon::LayoutWrapper,
-                                        parthenon::DevMemSpace>>(
-        const parthenon::Real, const parthenon::Real, const unsigned int) const;
-#if (defined(KOKKOS_ENABLE_CUDA) || defined(KOKKOS_ENABLE_HIP))
-template HydrostaticEquilibriumSphere<ClusterGravity, ACCEPTEntropyProfile>::PRhoProfile<
-    Kokkos::View<parthenon::Real *, LayoutWrapper, HostMemSpace>>
-    HydrostaticEquilibriumSphere<ClusterGravity, ACCEPTEntropyProfile>::
-        generate_P_rho_profile<
-            Kokkos::View<parthenon::Real *, LayoutWrapper, HostMemSpace>>(
-            parthenon::IndexRange, parthenon::IndexRange, parthenon::IndexRange,
-            parthenon::UniformCartesian) const;
-template HydrostaticEquilibriumSphere<ClusterGravity, ACCEPTEntropyProfile>::PRhoProfile<
-    Kokkos::View<parthenon::Real *, LayoutWrapper, HostMemSpace>>
-HydrostaticEquilibriumSphere<ClusterGravity, ACCEPTEntropyProfile>::
-    generate_P_rho_profile<Kokkos::View<parthenon::Real *, LayoutWrapper, HostMemSpace>>(
-        const parthenon::Real, const parthenon::Real, const unsigned int) const;
-#endif
->>>>>>> ca22b732
-
 } // namespace cluster