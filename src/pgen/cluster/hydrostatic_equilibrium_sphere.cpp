--- conflicted
+++ resolved
@@ -103,11 +103,7 @@
         << "R(i_r) to R_(i_r+1) does not contain r" << std::endl
         << "R(i_r) R_r R(i_r+1):" << R_(i_r) << " " << r << " " << R_(i_r + 1)
         << std::endl;
-<<<<<<< HEAD
-    PARTHENON_FAIL(msg.str().c_str());
-=======
     PARTHENON_FAIL(msg);
->>>>>>> 50ddc31e
   }
 
   // Linearly interpolate Pressure from P
@@ -248,11 +244,7 @@
         << "R(i_fix) to R_(i_fix+1) does not contain R_fix_" << std::endl
         << "R(i_fix) R_fix_ R(i_fix+1):" << R(i_fix) << " " << R_fix_ << " "
         << R(i_fix + 1) << std::endl;
-<<<<<<< HEAD
-    PARTHENON_FAIL(msg.str().c_str());
-=======
     PARTHENON_FAIL(msg);
->>>>>>> 50ddc31e
   }
 
   dP_dr_from_r_P_functor dP_dr_from_r_P(*this);
