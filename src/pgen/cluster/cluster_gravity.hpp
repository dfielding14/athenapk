//========================================================================================
// AthenaPK - a performance portable block structured AMR astrophysical MHD code.
// Copyright (c) 2021, Athena-Parthenon Collaboration. All rights reserved.
// Licensed under the 3-clause BSD License, see LICENSE file for details
//========================================================================================
//! \file cluster_gravity.hpp
//  \brief Class for defining gravitational acceleration for a cluster+bcg+smbh
#ifndef CLUSTER_CLUSTER_GRAVITY_HPP_
#define CLUSTER_CLUSTER_GRAVITY_HPP_

// Parthenon headers
#include <parameter_input.hpp>

// AthenaPK headers
#include "../../units.hpp"

namespace cluster {

// Types of BCG's
enum class BCG { NONE, ENZO, MEECE, MATHEWS, HERNQUIST };

/************************************************************
 *  Cluster Gravity Class, for computing gravitational acceleration
 *    Lightweight object for inlined computation within kernels
 ************************************************************/
class ClusterGravity {

  // Parameters for which gravity sources to include
  bool include_nfw_g_;
  BCG which_bcg_g_;
  bool include_smbh_g_;

  // NFW Parameters
  parthenon::Real R_nfw_s_;
  parthenon::Real
      GMC_nfw_; // G , Mass, and Constants rolled into one, to minimize footprint

  // BCG Parameters
  parthenon::Real alpha_bcg_s_;
  parthenon::Real beta_bcg_s_;
  parthenon::Real R_bcg_s_;
  parthenon::Real
      GMC_bcg_; // G , Mass, and Constants rolled into one, to minimize footprint

  // SMBH Parameters
  parthenon::Real
      GMC_smbh_; // G , Mass, and Constants rolled into one, to minimize footprint

  // Radius underwhich to truncate
  parthenon::Real smoothing_r_;

  // Static Helper functions to calculate constants to minimize in-kernel work
  static parthenon::Real calc_R_nfw_s(const parthenon::Real rho_crit,
                                      const parthenon::Real M_nfw_200,
                                      const parthenon::Real c_nfw) {
    const parthenon::Real rho_nfw_0 =
        200 / 3. * rho_crit * pow(c_nfw, 3.) / (log(1 + c_nfw) - c_nfw / (1 + c_nfw));
    const parthenon::Real R_nfw_s =
        pow(M_nfw_200 / (4 * M_PI * rho_nfw_0 * (log(1 + c_nfw) - c_nfw / (1 + c_nfw))),
            1. / 3.);
    return R_nfw_s;
  }
  static parthenon::Real calc_GMC_nfw(const parthenon::Real gravitational_constant,
                                      const parthenon::Real M_nfw_200,
                                      const parthenon::Real c_nfw) {
    return gravitational_constant * M_nfw_200 / (log(1 + c_nfw) - c_nfw / (1 + c_nfw));
  }
  static parthenon::Real calc_GMC_bcg(const parthenon::Real gravitational_constant,
                                      BCG which_bcg_g, const parthenon::Real M_bcg_s,
                                      const parthenon::Real R_bcg_s,
                                      const parthenon::Real alpha_bcg_s,
                                      const parthenon::Real beta_bcg_s) {
    switch (which_bcg_g) {
    case BCG::NONE:
      return 0;
    case BCG::ENZO:
      return gravitational_constant * M_bcg_s * pow(2, -beta_bcg_s);
    case BCG::MEECE:
      return gravitational_constant * M_bcg_s * pow(2, -beta_bcg_s);
    case BCG::MATHEWS:
      return 1 / (R_bcg_s * R_bcg_s);
    case BCG::HERNQUIST:
      return gravitational_constant * M_bcg_s / (R_bcg_s * R_bcg_s);
    }
    return NAN;
  }
  static KOKKOS_INLINE_FUNCTION parthenon::Real
  calc_GMC_smbh(const parthenon::Real gravitational_constant,
                const parthenon::Real M_smbh) {
    return gravitational_constant * M_smbh;
  }

 public:
  ClusterGravity(parthenon::ParameterInput *pin) {
    Units units(pin);

    // Determine which element to include
    include_nfw_g_ = pin->GetOrAddBoolean("problem/cluster", "include_nfw_g", false);
    const std::string which_bcg_g_str =
        pin->GetOrAddString("problem/cluster", "which_bcg_g", "NONE");
    if (which_bcg_g_str == "NONE") {
      which_bcg_g_ = BCG::NONE;
    } else if (which_bcg_g_str == "ENZO") {
      which_bcg_g_ = BCG::ENZO;
    } else if (which_bcg_g_str == "MEECE") {
      which_bcg_g_ = BCG::MEECE;
    } else if (which_bcg_g_str == "MATHEWS") {
      which_bcg_g_ = BCG::MATHEWS;
    } else if (which_bcg_g_str == "HERNQUIST") {
      which_bcg_g_ = BCG::HERNQUIST;
    } else {
      std::stringstream msg;
      msg << "### FATAL ERROR in function [InitUserMeshData]" << std::endl
          << "Unknown BCG type " << which_bcg_g_str << std::endl;
<<<<<<< HEAD
      PARTHENON_FAIL(msg.str().c_str());
=======
      PARTHENON_FAIL(msg);
>>>>>>> 50ddc31e
    }

    include_smbh_g_ = pin->GetOrAddBoolean("problem/cluster", "include_smbh_g", false);

    // Initialize the NFW Profile
    const parthenon::Real hubble_parameter = pin->GetOrAddReal(
        "problem/cluster", "hubble_parameter", 70 * units.km_s() / units.mpc());
    const parthenon::Real rho_crit = 3 * hubble_parameter * hubble_parameter /
                                     (8 * M_PI * units.gravitational_constant());

    const parthenon::Real M_nfw_200 =
        pin->GetOrAddReal("problem/cluster", "M_nfw_200", 8.5e14 * units.msun());
    const parthenon::Real c_nfw = pin->GetOrAddReal("problem/cluster", "c_nfw", 6.81);
    R_nfw_s_ = calc_R_nfw_s(rho_crit, M_nfw_200, c_nfw);
    GMC_nfw_ = calc_GMC_nfw(units.gravitational_constant(), M_nfw_200, c_nfw);

    // Initialize the NFW Profile
    alpha_bcg_s_ = pin->GetOrAddReal("problem/cluster", "alpha_bcg_s", 0.1);
    beta_bcg_s_ = pin->GetOrAddReal("problem/cluster", "beta_bcg_s", 1.43);
    const parthenon::Real M_bcg_s =
        pin->GetOrAddReal("problem/cluster", "M_bcg_s", 7.5e10 * units.msun());
    R_bcg_s_ = pin->GetOrAddReal("problem/cluster", "R_bcg_s", 4 * units.kpc());
    GMC_bcg_ = calc_GMC_bcg(units.gravitational_constant(), which_bcg_g_, M_bcg_s,
                            R_bcg_s_, alpha_bcg_s_, beta_bcg_s_);

    const parthenon::Real m_smbh =
        pin->GetOrAddReal("problem/cluster", "m_smbh", 3.4e8 * units.msun());
    GMC_smbh_ = calc_GMC_smbh(units.gravitational_constant(), m_smbh),

    smoothing_r_ = pin->GetOrAddReal("problem/cluster", "g_smoothing_radius", 0.0);
  }

  // Inline functions to compute gravitational acceleration
  KOKKOS_INLINE_FUNCTION parthenon::Real g_from_r(const parthenon::Real r_in) const
      __attribute__((always_inline)) {

    const parthenon::Real r2 = std::max(r_in * r_in, smoothing_r_ * smoothing_r_);
    const parthenon::Real r = std::max(r_in, smoothing_r_);

    parthenon::Real g_r = 0;

    // Add NFW gravity
    if (include_nfw_g_) {
      g_r += GMC_nfw_ * (log(1 + r / R_nfw_s_) - r / (r + R_nfw_s_)) / r2;
    }

    // Add BCG gravity
    switch (which_bcg_g_) {
    case BCG::NONE:
      break;
    case BCG::ENZO:
      g_r += GMC_bcg_ / (r2 * pow(r / R_bcg_s_, -alpha_bcg_s_) *
                         pow(1 + r / R_bcg_s_, beta_bcg_s_ - alpha_bcg_s_));
      break;
    case BCG::MEECE:
      g_r += GMC_bcg_ / (r2 * pow(r / R_bcg_s_, -alpha_bcg_s_) *
                         pow(1 + r / R_bcg_s_, beta_bcg_s_ - alpha_bcg_s_));
      break;
    case BCG::MATHEWS: {
      const parthenon::Real s_bcg = 0.9;
      g_r += GMC_bcg_ * // Note: *cm**3*s**-2 //To make units work
             pow(pow(r / R_bcg_s_, 0.5975 / 3.206e-7 * s_bcg) +
                     pow(pow(r / R_bcg_s_, 1.849 / 1.861e-6), s_bcg),
                 -1 / s_bcg);
    } break;
    case BCG::HERNQUIST:
      g_r += GMC_bcg_ / ((1 + r / R_bcg_s_) * (1 + r / R_bcg_s_));
      break;
    }

    // Add SMBH, point mass gravity
    if (include_smbh_g_) {
      g_r += GMC_smbh_ / r2;
    }

    return g_r;
  }
};

} // namespace cluster

#endif // CLUSTER_CLUSTER_GRAVITY_HPP_<|MERGE_RESOLUTION|>--- conflicted
+++ resolved
@@ -112,11 +112,7 @@
       std::stringstream msg;
       msg << "### FATAL ERROR in function [InitUserMeshData]" << std::endl
           << "Unknown BCG type " << which_bcg_g_str << std::endl;
-<<<<<<< HEAD
-      PARTHENON_FAIL(msg.str().c_str());
-=======
       PARTHENON_FAIL(msg);
->>>>>>> 50ddc31e
     }
 
     include_smbh_g_ = pin->GetOrAddBoolean("problem/cluster", "include_smbh_g", false);
